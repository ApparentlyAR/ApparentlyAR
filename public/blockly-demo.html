<!DOCTYPE html>
<html lang="en">

<head>
  <link rel="icon" type="image/jpeg" href="./LogoAR.svg">
  <meta charset="UTF-8">
  <meta name="viewport"
    content="width=device-width, initial-scale=1.0, user-scalable=no, maximum-scale=1.0, minimum-scale=1.0">
  <title>ApparentlyAR</title>
  <script src="https://cdn.tailwindcss.com"></script>
  <script>
    tailwind.config = {
      theme: {
        extend: {
          colors: {
            bg: "#0f1320",
            panel: "#171c2b",
            panel2: "#1e2436",
            text: "#e7ebff",
            muted: "#a9b4d0",
            accent: "#6ea8fe",
            accent2: "#7ee6c8",
            warn: "#ffce73",
            error: "#ff8a8a",
            ok: "#8ff0a4",
            chip: "#2a3350",
            border: "#2b3350",
          },
          boxShadow: {
            inset: "inset 0 2px 0 #0a0d18",
          },
        },
      },
    };
  </script>
  <script src="https://unpkg.com/blockly/blockly.min.js"></script>
  <script src="https://unpkg.com/blockly/javascript_compressed.js"></script>
  <script src="https://cdn.jsdelivr.net/npm/papaparse@5.4.1/papaparse.min.js"></script>
  <script src="https://cdn.jsdelivr.net/npm/chart.js@4.4.1/dist/chart.umd.js"></script>
  <script>
    // Ensure Blockly.JavaScript is available before loading custom blocks
    console.log('Blockly.JavaScript available:', !!window.Blockly.JavaScript);
    console.log('Available JavaScript generators before CSV import:', Object.keys(window.Blockly.JavaScript || {}));
  </script>
<<<<<<< HEAD
  <script src="../src/react/api.js"></script>
=======
>>>>>>> 6998f573
  <script src="../src/blocks/block-utils.js"></script>
  <script src="../src/frontend/professor.js"></script>
  <script src="../src/blocks/csv_import.js"></script>
  <script src="../src/blocks/to_json.js"></script>
<<<<<<< HEAD
  <script src="../src/blocks/data_ops.js"></script>
  <script src="../src/blocks/data-cleaning.js"></script>
=======
  <script src="../src/blocks/data-cleaning.js"></script>
  <script src="../src/blocks/data-filtering.js"></script>
  <script src="../src/blocks/data-transform.js"></script>
  <script src="../src/blocks/visualization.js"></script>
>>>>>>> 6998f573
  <script>
    // Check if CSV import & data-op generators were registered
    console.log('CSV import generator registered after loading:', !!window.Blockly.JavaScript['csv_import']);
    console.log('filter_data generator registered after loading:', !!(window.Blockly.JavaScript && window.Blockly.JavaScript['filter_data']));
    console.log('convert_type generator registered after loading:', !!(window.Blockly.JavaScript && window.Blockly.JavaScript['convert_type']));
    console.log('AppApi available:', !!window.AppApi);
    console.log('AppApi.processData available:', !!window.AppApi?.processData);

    // Show all available generators that might be block-related
    const allKeys = Object.keys(window.Blockly.JavaScript || {});
    const blockKeys = allKeys.filter(key => !key.startsWith('ORDER_') && !key.startsWith('STATEMENT_') && !key.startsWith('FUNCTION_') && !key.startsWith('INFINITE_') && !key.startsWith('INDENT') && !key.startsWith('COMMENT_') && !key.startsWith('RESERVED_') && key.length > 2);
    console.log('Block-related generators:', blockKeys);

    // Test the generators directly
    setTimeout(() => {
      if (window.Blockly.JavaScript['csv_import']) {
        try {
          console.log('Testing CSV generator directly...');
          const result = window.Blockly.JavaScript['csv_import']();
          console.log('Direct CSV generator test result:', result);
        } catch (e) {
          console.error('Direct CSV generator test failed:', e);
        }
      }
    }, 200);
  </script>
  <style>
    /* Grid template areas utility */
    [data-areas="desktop"] {
      grid-template-areas:
        "topbar topbar topbar"
        "blocks stage data"
        "guide guide guide";
    }

    @media (max-width: 980px) {
      [data-areas="desktop"] {
        grid-template-areas:
          "topbar"
          "stage"
          "blocks"
          "data"
          "guide";
        grid-template-columns: 1fr !important;
        grid-template-rows: 56px 1fr auto auto 140px !important;
        height: auto !important;
        min-height: 100vh;
      }
    }

    .camera-checker {
      background-image: linear-gradient(45deg, #1b2441 25%, transparent 25%),
        linear-gradient(-45deg, #1b2441 25%, transparent 25%),
        linear-gradient(45deg, transparent 75%, #1b2441 75%),
        linear-gradient(-45deg, transparent 75%, #1b2441 75%);
      background-size: 24px 24px;
      background-position: 0 0, 0 12px, 12px -12px, -12px 0px;
    }

    /* Chart.js mobile responsiveness */
    .chart-container {
      position: relative;
      width: 100%;
    }

    @media (max-width: 640px) {
      .chart-container {
        height: 300px !important;
      }

      .chart-container canvas {
        max-width: 100% !important;
        height: auto !important;
      }
    }

    /* Resize handles */
    .resize-handle {
      position: relative;
      user-select: none;
      -webkit-user-select: none;
      -moz-user-select: none;
      -ms-user-select: none;
    }

    .resize-handle-vertical {
      width: 8px;
      height: 100%;
      cursor: col-resize;
      background: transparent;
      border-left: 1px solid transparent;
      transition: all 0.2s ease;
    }

    .resize-handle-vertical:hover {
      background: rgba(110, 168, 254, 0.1);
      border-left: 1px solid #6ea8fe;
    }

    .resize-handle-vertical:active,
    .resize-handle-vertical.dragging {
      background: rgba(110, 168, 254, 0.2);
      border-left: 2px solid #6ea8fe;
      cursor: col-resize;
    }

    /* Visual indicator dots */
    .resize-handle-vertical::before {
      content: '';
      position: absolute;
      top: 50%;
      left: 50%;
      transform: translate(-50%, -50%);
      width: 2px;
      height: 20px;
      background: #a9b4d0;
      border-radius: 1px;
      opacity: 0.3;
      transition: opacity 0.2s ease;
    }

    .resize-handle-vertical:hover::before,
    .resize-handle-vertical.dragging::before {
      opacity: 0.8;
      background: #6ea8fe;
    }

    /* Hide resize handles on mobile */
    @media (max-width: 980px) {
      .resize-handle {
        display: none;
      }
    }
    
    /* Fix for Blockly flyout scroll issues */
    .blocklyFlyout {
      overflow: hidden !important;
    }
    
    .blocklyFlyoutScrollbar {
      display: none !important;
    }
    
    /* Ensure proper sizing for Blockly workspace */
    .blocklySvg {
      display: block;
    }
    
    /* Fix for scrollbars appearing when not needed */
    .blocklyToolboxDiv::-webkit-scrollbar {
      display: none;
    }
    
    .blocklyToolboxDiv {
      -ms-overflow-style: none;
      scrollbar-width: none;
    }
  </style>
</head>

<body class="m-0 text-text bg-[radial-gradient(1200px_700px_at_70%_-10%,#1b2240,#0a0d18)] min-h-screen">
  <div id="main-grid" class="grid h-screen overflow-hidden" style="
      grid-template-rows: 56px 1fr 120px;
      grid-template-columns: 320px 1fr 360px;
    " data-areas="desktop">
    <!-- Resize Handle between blocks and stage -->
    <div id="resize-handle-1" class="resize-handle resize-handle-vertical"
      style="grid-row: 2; grid-column: 2; margin-left: -4px; z-index: 10;"></div>

    <!-- Resize Handle between stage and data -->
    <div id="resize-handle-2" class="resize-handle resize-handle-vertical"
      style="grid-row: 2; grid-column: 3; margin-left: -4px; z-index: 10;"></div>
    <!-- Topbar -->
    <header style="grid-area: topbar"
      class="flex items-center gap-3 px-3 py-2 bg-gradient-to-b from-[#151a2a] to-[#111624] border-b border-border">
      <div class="flex items-center gap-2 font-bold">
        <div
          class="w-6 h-6 rounded-md bg-gradient-to-br from-accent to-[#b28bff] grid place-items-center text-[#0a0d18] text-xs">
          AR
        </div>
        <span>ApparentlyAR</span>
      </div>
      <div class="w-px h-7 bg-border mx-2"></div>

      <div class="flex items-center gap-2">
        <span class="text-sm text-muted">Project:</span>
        <button class="rounded-lg border border-border bg-panel text-text text-sm px-3 py-1.5">
          My AR Viz
        </button>
      </div>

      <div class="flex items-center gap-2">
        <button class="rounded-lg border border-border bg-panel text-text text-sm px-3 py-1.5">
          Student
        </button>
        <button class="rounded-lg border border-border bg-panel text-text text-sm px-3 py-1.5">
          Teacher
        </button>
      </div>


      <div class="w-px h-7 bg-border mx-2"></div>

      <!-- React Button Panel Mount Point -->
      <div id="buttons-root" class="flex items-center gap-2"></div>


      <div class="ml-auto flex items-center gap-2">
        <button
          class="rounded-lg border border-accent bg-accent/10 text-accent text-sm px-3 py-1.5 hover:bg-accent/20 transition-colors font-medium"
          onclick="window.location.href='/hybrid-ar'">
          Enter AR
        </button>
        <button class="rounded-lg border border-border bg-panel text-text text-sm px-3 py-1.5">
          Simulate
        </button>
        <button class="rounded-lg border border-border bg-panel text-text text-sm px-3 py-1.5">
          Snapshot
        </button>
      </div>
    </header>

    <!-- Blocks Panel -->
    <aside style="grid-area: blocks" class="grid grid-rows-[auto,1fr] bg-panel border-r border-border overflow-hidden">
      <div class="p-2 border-b border-border">
        <input class="w-full px-3 py-2 rounded-lg border border-border bg-[#0e1220] text-sm text-text placeholder-muted"
          placeholder="Search blocks..." />
      </div>

      <!-- Blockly Workspace -->
      <div id="blocklyDiv" class="w-full h-full overflow-hidden bg-[#0f1324]"></div>

      <!-- Hidden Blockly Toolbox -->
      <xml id="toolbox" style="display: none">
        <category name="Data Import" colour="20">
          <block type="csv_import"></block>
          <block type="to_json">
            <value name="VALUE">
              <block type="csv_import"></block>
            </value>
          </block>
        </category>
        <category name="Data Cleaning" colour="20">
          <block type="convert_type">
            <value name="DATASET">
              <block type="csv_import"></block>
            </value>
          </block>
          <block type="drop_column">
            <value name="DATASET">
              <block type="csv_import"></block>
            </value>
          </block>
          <block type="rename_column">
            <value name="DATASET">
              <block type="csv_import"></block>
            </value>
          </block>
          <block type="handle_missing">
            <value name="DATASET">
              <block type="csv_import"></block>
            </value>
          </block>
          <block type="handle_missing_with_value">
            <value name="DATASET">
              <block type="csv_import"></block>
            </value>
          </block>
        </category>
        <category name="Data Filtering" colour="120">
          <block type="filter_data">
            <value name="DATASET">
              <block type="csv_import"></block>
            </value>
          </block>
          <block type="select_columns">
            <value name="DATASET">
              <block type="csv_import"></block>
            </value>
          </block>
          <block type="sort_data">
            <value name="DATASET">
              <block type="csv_import"></block>
            </value>
          </block>
          <block type="filter_range">
            <value name="DATASET">
              <block type="csv_import"></block>
            </value>
          </block>
        </category>
        <category name="Data Transform" colour="260">
          <block type="group_by">
            <value name="DATASET">
              <block type="csv_import"></block>
            </value>
          </block>
          <block type="aggregate">
            <value name="DATASET">
              <block type="csv_import"></block>
            </value>
          </block>
          <block type="group_aggregate">
            <value name="DATASET">
              <block type="csv_import"></block>
            </value>
          </block>
          <block type="bin_data">
            <value name="DATASET">
              <block type="csv_import"></block>
            </value>
          </block>
          <block type="calculate_field">
            <value name="DATASET">
              <block type="csv_import"></block>
            </value>
          </block>
          <block type="calculate_with_value">
            <value name="DATASET">
              <block type="csv_import"></block>
            </value>
          </block>
          <block type="pivot_table">
            <value name="DATASET">
              <block type="csv_import"></block>
            </value>
          </block>
        </category>
        <category name="Visualization" colour="330">
          <block type="quick_chart">
            <value name="DATASET">
              <block type="csv_import"></block>
            </value>
          </block>
          <block type="set_chart_type"></block>
          <block type="set_axes">
            <value name="CHART_CONFIG">
              <block type="set_chart_type"></block>
            </value>
          </block>
          <block type="chart_options">
            <value name="CHART_CONFIG">
              <block type="set_chart_type"></block>
            </value>
          </block>
          <block type="advanced_chart_options">
            <value name="CHART_CONFIG">
              <block type="set_chart_type"></block>
            </value>
          </block>
          <block type="generate_visualization">
            <value name="CHART_CONFIG">
              <block type="set_chart_type"></block>
            </value>
            <value name="DATASET">
              <block type="csv_import"></block>
            </value>
          </block>
          <block type="histogram_config">
            <value name="DATASET">
              <block type="csv_import"></block>
            </value>
          </block>
          <block type="boxplot_config">
            <value name="DATASET">
              <block type="csv_import"></block>
            </value>
          </block>
          <block type="heatmap_config">
            <value name="DATASET">
              <block type="csv_import"></block>
            </value>
          </block>
        </category>
        <category name="Logic" colour="210">
          <block type="controls_if"></block>
          <block type="logic_compare"></block>
          <block type="logic_operation"></block>
          <block type="logic_negate"></block>
          <block type="logic_boolean"></block>
        </category>
        <category name="Loops" colour="120">
          <block type="controls_repeat_ext"></block>
          <block type="controls_whileUntil"></block>
        </category>
        <category name="Math" colour="230">
          <block type="math_number"></block>
          <block type="math_arithmetic"></block>
          <block type="math_single"></block>
          <block type="math_round"></block>
          <block type="math_on_list"></block>
        </category>
        <category name="Text" colour="160">
          <block type="text"></block>
          <block type="text_print"></block>
        </category>
        <category name="Lists" colour="260">
          <block type="lists_create_with"></block>
          <block type="lists_getIndex"></block>
          <block type="lists_setIndex"></block>
          <block type="lists_length"></block>
        </category>
        <category name="Variables" colour="330" custom="VARIABLE"></category>
        <category name="Functions" colour="290" custom="PROCEDURE"></category>
<<<<<<< HEAD
        <category name="Data" colour="20">
          <block type="csv_import"></block>
          <block type="to_json">
            <value name="VALUE">
              <block type="csv_import"></block>
            </value>
          </block>
          <block type="filter_data">
            <value name="DATA">
              <block type="csv_import"></block>
            </value>
          </block>
          <block type="sort_data">
            <value name="DATA">
              <block type="csv_import"></block>
            </value>
          </block>
          <block type="select_columns">
            <value name="DATA">
              <block type="csv_import"></block>
            </value>
          </block>
          <block type="group_by">
            <value name="DATA">
              <block type="csv_import"></block>
            </value>
          </block>
          <block type="calculate_column">
            <value name="DATA">
              <block type="csv_import"></block>
            </value>
          </block>
          <block type="drop_empty">
            <value name="DATA">
              <block type="csv_import"></block>
            </value>
          </block>
        </category>
        <category name="Data Cleaning" colour="60">
          <block type="convert_type">
            <value name="DATASET">
              <block type="csv_import"></block>
            </value>
          </block>
          <block type="drop_column">
            <value name="DATASET">
              <block type="csv_import"></block>
            </value>
          </block>
          <block type="rename_column">
            <value name="DATASET">
              <block type="csv_import"></block>
            </value>
          </block>
          <block type="handle_missing">
            <value name="DATASET">
              <block type="csv_import"></block>
            </value>
          </block>
          <block type="handle_missing_with_value">
            <value name="DATASET">
              <block type="csv_import"></block>
            </value>
          </block>
        </category>
=======
>>>>>>> 6998f573
      </xml>
    </aside>

    <!-- Stage / Visualization Area -->
    <section style="grid-area: stage"
      class="relative grid grid-rows-[44px,1fr] bg-gradient-to-b from-[#0f1324] to-[#0b0f1c]">
      <div class="flex items-center gap-2 p-2 border-b border-border bg-[#13182a]">

        <div id="react-controls-container" class="flex items-center gap-2"></div>

      </div>

      <!-- Visualization Container -->
      <div class="relative m-3 rounded-2xl border border-border overflow-hidden" style="
          background: conic-gradient(
            from 0deg at 50% 50%,
            #11182c,
            #121a31,
            #10172b,
            #11182c
          );
        ">
        <!-- React Chart Component Mount Point -->
        <div id="react-chart-container" class="w-full h-full min-h-[400px] grid place-items-center text-muted">
          <div class="text-sm text-muted">
            Visualization will appear here when blocks are executed
          </div>
        </div>

      </div>
    </section>

    <!-- Data Panel -->
    <aside style="grid-area: data" class="grid grid-rows-[44px,auto,1fr] bg-panel border-l border-border">
      <div class="flex items-center gap-2 p-2 border-b border-border bg-[#151a2c]">
        <strong>Data Panel</strong>
      </div>

      <div class="overflow-auto p-2">
        <div class="text-sm text-muted text-center py-8">
          Data will appear here when imported via blocks
        </div>
      </div>
    </aside>

    <!-- Guide / Console -->
    <footer style="grid-area: guide" class="flex items-center gap-3 px-3 py-2 bg-[#111524] border-t border-border">

      <!-- React Output Display Mount Point -->
      <div id="output-root" class="flex-1"></div>

      <div class="ml-auto flex items-center gap-2">
        <!-- React Status Indicator Mount Point -->
        <div id="status-root"></div>

      </div>
    </footer>
  </div>

  <script>
    // Enhanced workspace configuration with dark theme
    const workspace = Blockly.inject('blocklyDiv', {
      toolbox: document.getElementById('toolbox'),
      grid: {
        spacing: 20,
        length: 3,
        colour: '#2b3350',
        snap: true
      },
      zoom: {
        controls: true,
        wheel: true,
        startScale: 0.8,
        maxScale: 2,
        minScale: 0.3,
        scaleSpeed: 1.2
      },
      move: {
        scrollbars: true,
        drag: true,
        wheel: true
      },
      trashcan: true,
      theme: {
        base: Blockly.Themes.Dark,
        componentStyles: {
          workspaceBackgroundColour: '#0f1324',
          toolboxBackgroundColour: '#171c2b',
          toolboxForegroundColour: '#e7ebff',
          flyoutBackgroundColour: '#171c2b',
          flyoutForegroundColour: '#e7ebff',
          flyoutOpacity: 0.8,
          scrollbarColour: '#2b3350',
          insertionMarkerColour: '#6ea8fe',
          insertionMarkerOpacity: 0.3
        }
      }
    });

    // Mobile device detection
    const isMobile = /Android|iPhone|iPad|iPod|BlackBerry|IEMobile|Opera Mini/i.test(navigator.userAgent) || window.innerWidth <= 768;
    const isTouch = 'ontouchstart' in window || navigator.maxTouchPoints > 0;

    // Enhanced responsive workspace resizing function
    function resizeWorkspace() {
      if (workspace && document.getElementById('blocklyDiv')) {
        try {
          Blockly.svgResize(workspace);

          // Mobile-specific adjustments
          if (isMobile || window.innerWidth <= 768) {
            // Adjust workspace scale for mobile
            const scale = Math.max(0.6, Math.min(0.8, window.innerWidth / 1000));
            if (workspace.scale !== scale) {
              workspace.setScale(scale);
            }
          }
        } catch (error) {
          console.warn('Resize error:', error);
        }
      }
    }

    // Debounced resize function for better performance
    let resizeTimeout;
    function debouncedResize() {
      clearTimeout(resizeTimeout);
      resizeTimeout = setTimeout(resizeWorkspace, 150);
    }

    // Add multiple resize event listeners
    window.addEventListener('resize', debouncedResize);
    window.addEventListener('orientationchange', () => {
      setTimeout(resizeWorkspace, 300); // Delay for orientation change
    });

    // Enhanced mobile touch handling
    if (isTouch) {
      document.addEventListener('touchstart', function () { }, { passive: true });
    }

    // Initial resize with mobile detection
    setTimeout(() => {
      resizeWorkspace();

      // Additional mobile initialization
      if (isMobile) {
        console.log('Mobile device detected, applying optimizations');
        const blocklyDiv = document.getElementById('blocklyDiv');
        if (blocklyDiv) {
          blocklyDiv.style.touchAction = 'pan-x pan-y';
        }
      }
    }, 100);

    // Cleanup function for proper workspace disposal
    let workspaceDisposed = false;
    function cleanupWorkspace() {
      if (workspace && !workspaceDisposed) {
        try {
          workspaceDisposed = true;
          workspace.dispose();
        } catch (error) {
          console.warn('Workspace disposal warning:', error);
        }
      }
    }

    // Add cleanup on page unload
    window.addEventListener('beforeunload', cleanupWorkspace);
    window.addEventListener('pagehide', cleanupWorkspace);

    // Panel Resizing Functionality
    let isResizing = false;
    let currentHandle = null;
    let startX = 0;
    let startBlocksWidth = 320;
    let startDataWidth = 360;
    let minBlocksWidth = 250;
    let maxBlocksWidth = 600;
    let minDataWidth = 300;
    let maxDataWidth = 600;

    function initializeResizing() {
      const mainGrid = document.getElementById('main-grid');
      const handle1 = document.getElementById('resize-handle-1');
      const handle2 = document.getElementById('resize-handle-2');

      if (!handle1 || !handle2 || !mainGrid) return;

      // Load saved sizes from localStorage
      const savedBlocksWidth = localStorage.getItem('panelBlocksWidth');
      const savedDataWidth = localStorage.getItem('panelDataWidth');

      if (savedBlocksWidth) {
        startBlocksWidth = parseInt(savedBlocksWidth);
      }
      if (savedDataWidth) {
        startDataWidth = parseInt(savedDataWidth);
      }

      // Apply saved sizes
      mainGrid.style.gridTemplateColumns = `${startBlocksWidth}px 1fr ${startDataWidth}px`;

      // Handle 1 - between blocks and stage
      handle1.addEventListener('mousedown', (e) => {
        isResizing = true;
        currentHandle = 1;
        startX = e.clientX;
        handle1.classList.add('dragging');
        document.body.style.cursor = 'col-resize';
        document.body.style.userSelect = 'none';
        e.preventDefault();
      });

      // Handle 2 - between stage and data
      handle2.addEventListener('mousedown', (e) => {
        isResizing = true;
        currentHandle = 2;
        startX = e.clientX;
        handle2.classList.add('dragging');
        document.body.style.cursor = 'col-resize';
        document.body.style.userSelect = 'none';
        e.preventDefault();
      });

      // Mouse move handler
      document.addEventListener('mousemove', (e) => {
        if (!isResizing) return;

        const deltaX = e.clientX - startX;
        let newBlocksWidth = startBlocksWidth;
        let newDataWidth = startDataWidth;

        if (currentHandle === 1) {
          // Resizing blocks panel
          newBlocksWidth = Math.max(minBlocksWidth, Math.min(maxBlocksWidth, startBlocksWidth + deltaX));
        } else if (currentHandle === 2) {
          // Resizing data panel
          newDataWidth = Math.max(minDataWidth, Math.min(maxDataWidth, startDataWidth - deltaX));
        }

        mainGrid.style.gridTemplateColumns = `${newBlocksWidth}px 1fr ${newDataWidth}px`;

        // Update Blockly workspace
        if (workspace && currentHandle === 1) {
          requestAnimationFrame(() => {
            try {
              Blockly.svgResize(workspace);
            } catch (error) {
              console.warn('Blockly resize error:', error);
            }
          });
        }
      });

      // Mouse up handler
      document.addEventListener('mouseup', () => {
        if (isResizing) {
          isResizing = false;

          // Clean up visual states
          handle1.classList.remove('dragging');
          handle2.classList.remove('dragging');
          document.body.style.cursor = '';
          document.body.style.userSelect = '';

          // Parse current widths and save to localStorage
          const currentStyle = mainGrid.style.gridTemplateColumns;
          const widthMatch = currentStyle.match(/(\d+)px 1fr (\d+)px/);

          if (widthMatch) {
            const blocksWidth = parseInt(widthMatch[1]);
            const dataWidth = parseInt(widthMatch[2]);

            localStorage.setItem('panelBlocksWidth', blocksWidth);
            localStorage.setItem('panelDataWidth', dataWidth);

            startBlocksWidth = blocksWidth;
            startDataWidth = dataWidth;
          }

          currentHandle = null;

          // Final Blockly resize
          if (workspace) {
            setTimeout(() => {
              try {
                Blockly.svgResize(workspace);
              } catch (error) {
                console.warn('Blockly final resize error:', error);
              }
            }, 100);
          }
        }
      });

      // Prevent text selection during drag
      document.addEventListener('selectstart', (e) => {
        if (isResizing) {
          e.preventDefault();
        }
      });
    }

    // Initialize resizing after workspace is ready
    setTimeout(() => {
      initializeResizing();
    }, 200);

    // Bridge functions for React components to call vanilla JS Blockly functions
    async function waitForGenerators(requiredKeys, timeoutMs = 3000) {
      const start = Date.now();
      return new Promise((resolve, reject) => {
        (function poll() {
          const js = window.Blockly && window.Blockly.JavaScript;
          const ready = !!js && requiredKeys.every(k => !!js[k]);
          if (ready) return resolve(true);
          if (Date.now() - start > timeoutMs) return reject(new Error('Generators not ready'));
          setTimeout(poll, 50);
        })();
      });
    }

    window.executeBlocklyCode = async function () {
      if (!workspace) return;

      // Update React state - executing
      if (window.reactSetExecuting) window.reactSetExecuting(true);
      if (window.reactSetOutput) window.reactSetOutput('');

      console.log('Run button clicked via React');

      try {
        // Ensure our custom generators are registered before codegen
        await waitForGenerators(['csv_import','filter_data','sort_data','select_columns','group_by','calculate_column','drop_empty','convert_type','drop_column','rename_column','handle_missing','handle_missing_with_value']).catch(() => {});
        console.log('Workspace blocks:', workspace.getAllBlocks().map(b => b.type));
        console.log('CSV import generator available:', !!Blockly.JavaScript['csv_import']);
        console.log('filter_data generator available:', !!Blockly.JavaScript['filter_data']);
        console.log('Calling workspaceToCode...');

        const code = Blockly.JavaScript.workspaceToCode(workspace);
        console.log('Generated code:', code);

        if (!code.trim()) {
          if (window.reactSetOutput) window.reactSetOutput('No code generated - make sure you have blocks in the workspace');
          if (window.reactSetError) window.reactSetError(false);
          if (window.reactSetExecuting) window.reactSetExecuting(false);
          return;
        }

        // Evaluate possibly-async code and await if Promise-like
        // eslint-disable-next-line no-eval
        let result = eval(code);
        if (result && typeof result.then === 'function') {
          result = await result;
        }
        console.log('Execution result:', result);

        if (window.reactSetOutput) window.reactSetOutput(result !== undefined ? String(JSON.stringify(result, null, 2)) : 'Code executed successfully');
        if (window.reactSetError) window.reactSetError(false);

        // Dispatch event for automatic visualization of CSV data
        window.dispatchEvent(new CustomEvent('blocklyExecuted'));
      } catch (e) {
        console.error('Error details:', e);
        if (window.reactSetOutput) window.reactSetOutput(`Error: ${e.message}`);
        if (window.reactSetError) window.reactSetError(true);
      }

      // Update React state - finished executing
      if (window.reactSetExecuting) window.reactSetExecuting(false);
    };

    window.showBlocklyCode = function () {
      if (!workspace) return;

      console.log('Show code button clicked via React');
      console.log('Workspace blocks:', workspace.getAllBlocks().map(b => b.type));
      console.log('CSV import generator available:', !!Blockly.JavaScript['csv_import']);

      const code = Blockly.JavaScript.workspaceToCode(workspace);
      console.log('Generated code:', code);

      if (window.reactSetOutput) window.reactSetOutput(code || 'No code generated');
      if (window.reactSetError) window.reactSetError(false);
    };

  </script>

  <!-- Include React bundle -->
  <script src="react-bundle.js"></script>
</body>

</html><|MERGE_RESOLUTION|>--- conflicted
+++ resolved
@@ -42,23 +42,15 @@
     console.log('Blockly.JavaScript available:', !!window.Blockly.JavaScript);
     console.log('Available JavaScript generators before CSV import:', Object.keys(window.Blockly.JavaScript || {}));
   </script>
-<<<<<<< HEAD
   <script src="../src/react/api.js"></script>
-=======
->>>>>>> 6998f573
   <script src="../src/blocks/block-utils.js"></script>
   <script src="../src/frontend/professor.js"></script>
   <script src="../src/blocks/csv_import.js"></script>
   <script src="../src/blocks/to_json.js"></script>
-<<<<<<< HEAD
-  <script src="../src/blocks/data_ops.js"></script>
-  <script src="../src/blocks/data-cleaning.js"></script>
-=======
   <script src="../src/blocks/data-cleaning.js"></script>
   <script src="../src/blocks/data-filtering.js"></script>
   <script src="../src/blocks/data-transform.js"></script>
   <script src="../src/blocks/visualization.js"></script>
->>>>>>> 6998f573
   <script>
     // Check if CSV import & data-op generators were registered
     console.log('CSV import generator registered after loading:', !!window.Blockly.JavaScript['csv_import']);
@@ -463,74 +455,6 @@
         </category>
         <category name="Variables" colour="330" custom="VARIABLE"></category>
         <category name="Functions" colour="290" custom="PROCEDURE"></category>
-<<<<<<< HEAD
-        <category name="Data" colour="20">
-          <block type="csv_import"></block>
-          <block type="to_json">
-            <value name="VALUE">
-              <block type="csv_import"></block>
-            </value>
-          </block>
-          <block type="filter_data">
-            <value name="DATA">
-              <block type="csv_import"></block>
-            </value>
-          </block>
-          <block type="sort_data">
-            <value name="DATA">
-              <block type="csv_import"></block>
-            </value>
-          </block>
-          <block type="select_columns">
-            <value name="DATA">
-              <block type="csv_import"></block>
-            </value>
-          </block>
-          <block type="group_by">
-            <value name="DATA">
-              <block type="csv_import"></block>
-            </value>
-          </block>
-          <block type="calculate_column">
-            <value name="DATA">
-              <block type="csv_import"></block>
-            </value>
-          </block>
-          <block type="drop_empty">
-            <value name="DATA">
-              <block type="csv_import"></block>
-            </value>
-          </block>
-        </category>
-        <category name="Data Cleaning" colour="60">
-          <block type="convert_type">
-            <value name="DATASET">
-              <block type="csv_import"></block>
-            </value>
-          </block>
-          <block type="drop_column">
-            <value name="DATASET">
-              <block type="csv_import"></block>
-            </value>
-          </block>
-          <block type="rename_column">
-            <value name="DATASET">
-              <block type="csv_import"></block>
-            </value>
-          </block>
-          <block type="handle_missing">
-            <value name="DATASET">
-              <block type="csv_import"></block>
-            </value>
-          </block>
-          <block type="handle_missing_with_value">
-            <value name="DATASET">
-              <block type="csv_import"></block>
-            </value>
-          </block>
-        </category>
-=======
->>>>>>> 6998f573
       </xml>
     </aside>
 
