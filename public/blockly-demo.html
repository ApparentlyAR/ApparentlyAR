<!DOCTYPE html>
<html lang="en">

<head>
  <link rel="icon" href="favicon.ico" />
  <meta charset="UTF-8">
  <meta name="viewport"
    content="width=device-width, initial-scale=1.0, user-scalable=no, maximum-scale=1.0, minimum-scale=1.0">
  <title>ApparentlyAR - Simulation</title>
  <link rel="preconnect" href="https://fonts.googleapis.com">
  <link rel="preconnect" href="https://fonts.gstatic.com" crossorigin>
  <link href="https://fonts.googleapis.com/css2?family=Plus+Jakarta+Sans:ital,wght@0,200..800;1,200..800&display=swap"
    rel="stylesheet">
  <script src="https://cdn.tailwindcss.com"></script>
  <script>
    // Tailwind config for the new light theme
    tailwind.config = {
      theme: {
        extend: {
          colors: {
            background: '#F8F9FA', // Light grey background
            panel: '#FFFFFF',      // White panels
            border: '#E5E7EB',    // Light grey border
            text: '#1F2937',        // Dark text
            muted: '#6B7280',     // Grey for muted text
            primary: '#22C55E',   // Vibrant green for play button
            'primary-hover': '#16A34A',
            secondary: '#4F46E5', // Accent color for Blockly
          },
          fontFamily: {
            sans: ['Plus Jakarta Sans', 'sans-serif'],
          }
        },
      },
    };
  </script>
  <script src="https://unpkg.com/blockly/blockly.min.js"></script>
  <script src="https://unpkg.com/blockly/javascript_compressed.js"></script>
  <script src="https://cdn.jsdelivr.net/npm/papaparse@5.4.1/papaparse.min.js"></script>
  <script src="https://cdn.jsdelivr.net/npm/chart.js@4.4.1/dist/chart.umd.js"></script>
<<<<<<< HEAD
  <script>
    // Ensure Blockly.JavaScript is available before loading custom blocks
    console.log('Blockly.JavaScript available:', !!window.Blockly.JavaScript);
    console.log('Available JavaScript generators before CSV import:', Object.keys(window.Blockly.JavaScript || {}));
  </script>
  <script src="../src/react/api.js"></script>
  <script src="../src/blocks/csv_import.js"></script>
  <script src="../src/blocks/to_json.js"></script>
  <script src="../src/blocks/data_ops.js"></script>
  <script src="../src/blocks/statistics.js"></script>
  <script src="../src/blocks/visualization.js"></script>
  <script>
    // Check if CSV import & data-op generators were registered
    console.log('CSV import generator registered after loading:', !!window.Blockly.JavaScript['csv_import']);
    console.log('filter_data generator registered after loading:', !!(window.Blockly.JavaScript && window.Blockly.JavaScript['filter_data']));
    console.log('AppApi available:', !!window.AppApi);
    console.log('AppApi.processData available:', !!window.AppApi?.processData);

    // Show all available generators that might be block-related
    const allKeys = Object.keys(window.Blockly.JavaScript || {});
    const blockKeys = allKeys.filter(key => !key.startsWith('ORDER_') && !key.startsWith('STATEMENT_') && !key.startsWith('FUNCTION_') && !key.startsWith('INFINITE_') && !key.startsWith('INDENT') && !key.startsWith('COMMENT_') && !key.startsWith('RESERVED_') && key.length > 2);
    console.log('Block-related generators:', blockKeys);

    // Test the generators directly
    setTimeout(() => {
      if (window.Blockly.JavaScript['csv_import']) {
        try {
          console.log('Testing CSV generator directly...');
          const result = window.Blockly.JavaScript['csv_import']();
          console.log('Direct CSV generator test result:', result);
        } catch (e) {
          console.error('Direct CSV generator test failed:', e);
        }
      }
    }, 200);
  </script>
=======
>>>>>>> ba56548c
  <style>
    /* Custom styles for the new layout */
    body {
      font-family: 'Plus Jakarta Sans', sans-serif;
      background-color: #F8F9FA;
      user-select: none; /* Prevent text selection during drag */
    }

    #main-content-grid {
        display: grid;
        grid-template-columns: 320px 8px 1fr 8px 360px; /* Panels and resizers */
    }
    
    /* This class will be toggled to provide smooth animation only when not dragging */
    .grid-transition {
        transition: grid-template-columns 0.3s ease-in-out;
    }

    /* Resizer handle styles */
    .resizer {
      background: #F8F9FA;
      cursor: col-resize;
      z-index: 10;
      position: relative;
    }
    .resizer:hover::after, .resizer.is-dragging::after {
      content: '';
      position: absolute;
      top: 0;
      left: 3px;
      width: 2px;
      height: 100%;
      background: #4F46E5; /* secondary color */
    }
    
    /* Allow panels to shrink to zero */
    #blocks-panel, #data-panel {
        min-width: 0;
    }

    #toggle-data-panel-btn {
        position: absolute;
        top: 50%;
        transform: translateY(-50%);
        z-index: 20;
        transition: right 0.3s ease-in-out;
    }

    #main-content-grid.data-closed #data-panel {
        overflow: hidden;
    }

    /* Code panel toggle transition */
    #code-panel {
      transition: height 0.3s ease-in-out, opacity 0.3s ease-in-out;
      height: 200px;
      opacity: 1;
      overflow: hidden;
    }
    #code-panel.hidden {
      height: 0;
      opacity: 0;
      padding: 0;
    }
    #code-panel pre {
        background-color: #F3F4F6;
        border: 1px solid #E5E7EB;
        color: #111827;
    }

    /* Tweak Blockly's appearance */
    .blocklyToolboxDiv {
        background-color: #F3F4F6;
        border-right: 1px solid #E5E7EB;
        overflow-y: hidden !important; /* Remove toolbox category scrollbar */
    }
    
    .blocklyFlyout {
      overflow: hidden !important;
    }
    
    .blocklyFlyoutScrollbar {
      display: none !important;
    }

    /* Ensure proper sizing for Blockly workspace */
    .blocklySvg {
      display: block;
    }

    /* Fix for scrollbars appearing when not needed */
    .blocklyToolboxDiv::-webkit-scrollbar {
      display: none;
    }
    
    .blocklyToolboxDiv {
      -ms-overflow-style: none;
      scrollbar-width: none;
    }

    .blocklyTreeRow.blocklyTreeSelected {
        background-color: #E0E7FF !important;
    }
     .blocklyTreeRow:not(.blocklyTreeSelected):hover {
        background-color: #EFF6FF !important;
    }
    
    /* Fix for data panel header */
    #data-panel-content th {
        position: sticky;
        top: 0;
        z-index: 1; /* Ensures header is above scrolling content */
        background-color: #F9FAFB; /* Added background to fix the "hole" */
    }
  </style>
</head>

<body class="text-text bg-background">

  <div id="header-container"></div>

  <div class="flex flex-col h-screen">
    <!-- Top Bar -->
    <header class="bg-[#f8fafc] border-b border-border shadow-sm flex-shrink-0">
      <div class="max-w-screen-2xl mx-auto px-4 sm:px-6 lg:px-8">
        <div class="flex items-center justify-between h-16">
          <div class="flex items-center gap-4">
            <nav class="hidden md:flex items-center space-x-2 text-sm">
              <a id="breadcrumb-dashboard-link" href="#" class="text-muted hover:text-text">My Project</a>
              <span class="text-gray-300">></span>
              <a id="breadcrumb-project-link" href="#" class="text-muted hover:text-text">Visualisation 1</a>
              <span class="text-gray-300">></span>
              <span class="text-text font-medium">Simulation</span>
            </nav>
          </div>
          <div class="flex items-center gap-3">
             <button onclick="executeBlocklyCode()"
              class="bg-primary hover:bg-primary-hover text-white font-bold py-2 px-3 rounded-lg flex items-center justify-center transition-colors">
              <svg xmlns="http://www.w3.org/2000/svg" width="20" height="20" viewBox="0 0 24 24" fill="none" stroke="currentColor" stroke-width="2" stroke-linecap="round" stroke-linejoin="round"><polygon points="5 3 19 12 5 21 5 3"></polygon></svg>
            </button>
            <button onclick="window.location.href='ar-demo.html'"
              class="bg-panel border border-border text-white text-text hover:bg-yellow-500 bg-yellow-400 font-medium py-2 px-4 rounded-lg transition-colors">
              Enter AR
            </button>
             <button id="show-code-btn" onclick="toggleCodePanel()"
              class="bg-panel border border-border text-white text-text hover:bg-red-300 bg-red-400 font-medium py-2 px-4 rounded-lg transition-colors">
              Show code
            </button>
          </div>
        </div>
      </div>
    </header>

<<<<<<< HEAD
    <!-- Blocks Panel -->
    <aside style="grid-area: blocks" class="grid grid-rows-[auto,1fr] bg-panel border-r border-border overflow-hidden">
      <div class="p-2 border-b border-border">
        <input class="w-full px-3 py-2 rounded-lg border border-border bg-[#0e1220] text-sm text-text placeholder-muted"
          placeholder="Search blocks..." />
      </div>

      <!-- Blockly Workspace -->
      <div id="blocklyDiv" class="w-full h-full min-h-[500px] overflow-hidden bg-[#0f1324]"></div>

      <!-- Hidden Blockly Toolbox -->
      <xml id="toolbox" style="display: none">
        <category name="Logic" colour="210">
          <block type="controls_if"></block>
          <block type="logic_compare"></block>
          <block type="logic_operation"></block>
          <block type="logic_negate"></block>
          <block type="logic_boolean"></block>
        </category>
        <category name="Loops" colour="120">
          <block type="controls_repeat_ext"></block>
          <block type="controls_whileUntil"></block>
        </category>
        <category name="Math" colour="230">
          <block type="math_number"></block>
          <block type="math_arithmetic"></block>
          <block type="math_single"></block>
          <block type="math_round"></block>
          <block type="math_on_list"></block>
        </category>
        <category name="Text" colour="160">
          <block type="text"></block>
          <block type="text_print"></block>
        </category>
        <category name="Lists" colour="260">
          <block type="lists_create_with"></block>
          <block type="lists_getIndex"></block>
          <block type="lists_setIndex"></block>
          <block type="lists_length"></block>
        </category>
        <category name="Variables" colour="330" custom="VARIABLE"></category>
        <category name="Functions" colour="290" custom="PROCEDURE"></category>
        <category name="Data" colour="20">
          <block type="csv_import"></block>
          <block type="to_json">
            <value name="VALUE">
              <block type="csv_import"></block>
            </value>
          </block>
          <block type="filter_data">
            <value name="DATA">
              <block type="csv_import"></block>
            </value>
          </block>
          <block type="sort_data">
            <value name="DATA">
              <block type="csv_import"></block>
            </value>
          </block>
          <block type="select_columns">
            <value name="DATA">
              <block type="csv_import"></block>
            </value>
          </block>
          <block type="group_by">
            <value name="DATA">
              <block type="csv_import"></block>
            </value>
          </block>
          <block type="calculate_column">
            <value name="DATA">
              <block type="csv_import"></block>
            </value>
          </block>
          <block type="drop_empty">
            <value name="DATA">
              <block type="csv_import"></block>
            </value>
          </block>
        </category>
        <category name="Statistical Analysis" colour="40">
          <block type="descriptive_stats">
            <value name="DATA">
              <block type="csv_import"></block>
            </value>
          </block>
          <block type="calculate_mean">
            <value name="DATA">
              <block type="csv_import"></block>
            </value>
          </block>
          <block type="calculate_median">
            <value name="DATA">
              <block type="csv_import"></block>
            </value>
          </block>
          <block type="calculate_std">
            <value name="DATA">
              <block type="csv_import"></block>
            </value>
          </block>
          <block type="calculate_correlation">
            <value name="DATA">
              <block type="csv_import"></block>
            </value>
          </block>
          <block type="detect_outliers">
            <value name="DATA">
              <block type="csv_import"></block>
            </value>
          </block>
          <block type="frequency_count">
            <value name="DATA">
              <block type="csv_import"></block>
            </value>
          </block>
          <block type="calculate_percentiles">
            <value name="DATA">
              <block type="csv_import"></block>
            </value>
          </block>
        </category>
        <category name="Visualization" colour="330">
          <block type="set_chart_type"></block>
          <block type="set_axes">
            <value name="CONFIG">
              <block type="set_chart_type"></block>
            </value>
          </block>
          <block type="chart_options">
            <value name="CONFIG">
              <block type="set_chart_type"></block>
            </value>
          </block>
          <block type="advanced_chart_options">
            <value name="CONFIG">
              <block type="set_chart_type"></block>
            </value>
          </block>
          <block type="generate_visualization">
            <value name="CONFIG">
              <block type="set_chart_type"></block>
            </value>
            <value name="DATA">
              <block type="csv_import"></block>
            </value>
          </block>
          <block type="quick_chart">
            <value name="DATA">
              <block type="csv_import"></block>
            </value>
          </block>
          <block type="histogram_config">
            <value name="DATA">
              <block type="csv_import"></block>
            </value>
          </block>
          <block type="boxplot_config">
            <value name="DATA">
              <block type="csv_import"></block>
            </value>
          </block>
          <block type="heatmap_config">
            <value name="DATA">
              <block type="csv_import"></block>
            </value>
          </block>
        </category>
      </xml>
    </aside>

    <!-- Stage / Visualization Area -->
    <section style="grid-area: stage"
      class="relative grid grid-rows-[44px,1fr] bg-gradient-to-b from-[#0f1324] to-[#0b0f1c]">
      <div class="flex items-center gap-2 p-2 border-b border-border bg-[#13182a]">

        <div id="react-controls-container" class="flex items-center gap-2"></div>

      </div>

      <!-- Visualization Container -->
      <div class="relative m-3 rounded-2xl border border-border overflow-hidden" style="
          background: conic-gradient(
            from 0deg at 50% 50%,
            #11182c,
            #121a31,
            #10172b,
            #11182c
          );
        ">
        <!-- React Chart Component Mount Point -->
        <div id="react-chart-container" class="w-full h-full min-h-[400px] grid place-items-center text-muted">
          <div class="text-sm text-muted">
            Visualization will appear here when blocks are executed
=======
    <!-- Main Content Area -->
    <div class="flex-1 relative overflow-hidden">
      <main id="main-content-grid" class="h-full">
        <!-- Blocks Panel -->
        <aside id="blocks-panel" class="flex flex-col bg-panel overflow-hidden">
          <div class="p-2 border-b border-border">
            <input class="w-full px-3 py-2 rounded-lg border border-border bg-background text-sm text-text placeholder-muted focus:outline-none focus:ring-2 focus:ring-secondary"
              placeholder="Search blocks..." />
>>>>>>> ba56548c
          </div>
          <div id="blocklyDiv" class="w-full h-full flex-1"></div>
        </aside>
  
        <!-- Left Resizer -->
        <div class="resizer" id="resizer-left"></div>

        <!-- Middle Panel: Visualization -->
        <section id="viz-panel" class="flex flex-col bg-background overflow-hidden">
          <div class="flex items-center justify-between gap-2 p-2.5 border-b border-border bg-panel flex-shrink-0">
              <span id="csv-filename" class="text-sm font-medium text-text">No file loaded</span>
              <div class="flex items-center gap-2">
                  <select id="chart-type-select" class="rounded-lg border border-border bg-panel text-text text-sm px-3 py-1 focus:outline-none focus:ring-2 focus:ring-secondary">
                  </select>
              </div>
          </div>
          <div class="flex-1 p-4 min-h-0">
               <div id="react-chart-container" class="w-full h-full bg-panel rounded-lg border border-border flex items-center justify-center text-muted p-4 relative">
                  Visualization will appear here when blocks are executed
              </div>
          </div>
        </section>

        <!-- Right Resizer -->
        <div class="resizer" id="resizer-right"></div>
  
        <!-- Right Panel: Data -->
        <aside id="data-panel" class="bg-panel flex flex-col overflow-hidden">
            <div class="flex items-center justify-between p-2.5 border-b border-border">
              <strong class="text-sm font-medium">Data Panel</strong>
            </div>
          <div id="data-panel-content" class="overflow-auto flex-1 p-2">
              <div class="text-sm text-muted text-center py-8">
              Data will appear here when imported.
              </div>
          </div>
        </aside>
      </main>

      <!-- Toggle button -->
      <button id="toggle-data-panel-btn" onclick="toggleDataPanel()" class="bg-panel hover:bg-gray-100 text-muted hover:text-text rounded-full shadow-md w-6 h-10 flex items-center justify-center border border-border">
        <svg id="toggle-icon" class="w-5 h-5" xmlns="http://www.w3.org/2000/svg" viewBox="0 0 24 24" fill="none" stroke="currentColor" stroke-width="2" stroke-linecap="round" stroke-linejoin="round"><polyline points="9 18 15 12 9 6"></polyline></svg>
      </button>

    </div>

     <!-- Bottom Panel: Code Output -->
    <footer id="code-panel" class="bg-panel border-t border-border p-2 hidden flex-shrink-0">
      <pre id="output-root" class="h-full w-full rounded-md p-2 text-sm font-mono overflow-auto"></pre>
    </footer>

  </div>

  <!-- Blockly Toolbox Definition -->
  <xml id="toolbox" style="display: none">
    <category name="Logic" colour="210">
      <block type="controls_if"></block>
      <block type="logic_compare"></block>
      <block type="logic_operation"></block>
      <block type="logic_negate"></block>
      <block type="logic_boolean"></block>
    </category>
    <category name="Loops" colour="120">
      <block type="controls_repeat_ext"></block>
      <block type="controls_whileUntil"></block>
    </category>
    <category name="Math" colour="230">
      <block type="math_number"></block>
      <block type="math_arithmetic"></block>
      <block type="math_single"></block>
      <block type="math_round"></block>
      <block type="math_on_list"></block>
    </category>
    <category name="Text" colour="160">
      <block type="text"></block>
      <block type="text_print"></block>
    </category>
    <category name="Lists" colour="260">
      <block type="lists_create_with"></block>
      <block type="lists_getIndex"></block>
      <block type="lists_setIndex"></block>
      <block type="lists_length"></block>
    </category>
    <category name="Variables" colour="330" custom="VARIABLE"></category>
    <category name="Functions" colour="290" custom="PROCEDURE"></category>
    <category name="Data" colour="20">
      <block type="csv_import"></block>
      <block type="to_json">
        <value name="VALUE">
          <block type="csv_import"></block>
        </value>
      </block>
      <block type="filter_data">
        <value name="DATA">
          <block type="csv_import"></block>
        </value>
      </block>
      <block type="sort_data">
        <value name="DATA">
          <block type="csv_import"></block>
        </value>
      </block>
      <block type="select_columns">
        <value name="DATA">
          <block type="csv_import"></block>
        </value>
      </block>
      <block type="group_by">
        <value name="DATA">
          <block type="csv_import"></block>
        </value>
      </block>
      <block type="calculate_column">
        <value name="DATA">
          <block type="csv_import"></block>
        </value>
      </block>
      <block type="drop_empty">
        <value name="DATA">
          <block type="csv_import"></block>
        </value>
      </block>
    </category>
  </xml>

  <!-- BLOCK DEFINITIONS AND GENERATORS SCRIPT (minified for brevity) -->
  <script>
    // --- Universal Dropdown Logic ---
    function closeAllDropdowns() {
      document.querySelectorAll('.project-dropdown').forEach(menu => menu.classList.add('hidden'));
    }
    function toggleUserMenu(event) {
      event.stopPropagation();
      const menu = document.getElementById('user-menu');
      const isHidden = menu.classList.contains('hidden');
      closeAllDropdowns();
      if (isHidden) menu.classList.remove('hidden');
    }
    function logout(event) {
      event.preventDefault();
      console.log("User logged out.");
      window.location.href = '/';
    }
    window.addEventListener('click', function (event) {
      if (!event.target.closest('.dropdown-toggle')) {
        closeAllDropdowns();
      }
    });

    // --- Page Header Logic ---
    document.addEventListener('DOMContentLoaded', () => {
      fetch('header.html')
      .then(response => response.text())
      .then(data => {
        document.getElementById('header-container').innerHTML = data;
        // Once header is loaded, run the main page logic
        initializeApp();
      });
    });
    
    // === START: csv_import.js (Bug Fix Applied) ===
    (function(){if(typeof Blockly==='undefined')return;Blockly.defineBlocksWithJsonArray([{"type":"csv_import","message0":"import CSV %1 %2","args0":[{"type":"field_label","name":"CSV_FILENAME","text":""},{"type":"field_file_button","name":"CSV_UPLOAD"}],"output":"Dataset","colour":230,"tooltip":"Import a CSV file."}]);class FieldFileButton extends Blockly.Field{constructor(val,valid){super(val,valid);this.SERIALIZABLE=!0;this.filename_="No file chosen"}static fromJson(opts){return new FieldFileButton(opts.value)}showEditor_(){this.fileInput_=document.createElement("input");this.fileInput_.type="file";this.fileInput_.accept=".csv";this.fileInput_.style.display="none";this.fileInput_.addEventListener("change",e=>{const file=e.target.files[0];if(file){this.filename_=file.name;const field=this.sourceBlock_.getField("CSV_FILENAME");if(field)field.setValue(file.name);const reader=new FileReader;reader.onload=event=>{Papa.parse(event.target.result,{header:!0,skipEmptyLines:!0,complete:results=>{Blockly.CsvImportData.data=results.data;Blockly.CsvImportData.filename=file.name;window.dispatchEvent(new CustomEvent("csvDataChanged",{detail:{filename:file.name}}))}})};reader.readAsText(file);this.sourceBlock_.render()}},!1);this.fileInput_.click()}render_(){super.render_();const group=this.getSvgRoot();if(!group)return;if(this.button_)this.button_.remove();this.button_=document.createElementNS("http://www.w3.org/2000/svg","foreignObject");this.button_.setAttribute("width",24);this.button_.setAttribute("height",24);this.button_.innerHTML='<button style="height:24px;width:24px;border-radius:50%;border:none;background:#4F46E5;color:white;font-size:16px;font-weight:bold;cursor:pointer;display:flex;align-items:center;justify-content:center;">+</button>';const btn=this.button_.querySelector("button");const stopAll=e=>{e.preventDefault();e.stopPropagation()};btn.addEventListener("mousedown",stopAll);btn.addEventListener("click",e=>{stopAll(e);this.showEditor_()});group.appendChild(this.button_)}saveState(){return{filename:this.filename_}}loadState(state){this.filename_=state.filename||"No file chosen";if(this.sourceBlock_&&this.filename_!=="No file chosen"){const field=this.sourceBlock_.getField("CSV_FILENAME");if(field)field.setValue(this.filename_)}}}Blockly.fieldRegistry.register("field_file_button",FieldFileButton);Blockly.CsvImportData={data:null,filename:null};Blockly.JavaScript.forBlock={csv_import:()=>["(window.Blockly&&window.Blockly.CsvImportData?window.Blockly.CsvImportData.data:null)",Blockly.JavaScript.ORDER_ATOMIC]}})();
    (function(){function getCols(){const d=window.Blockly&&window.Blockly.CsvImportData&&window.Blockly.CsvImportData.data;return d&&Array.isArray(d)&&d.length>0?Object.keys(d[0]):[]}function updateField(field,multi){if(field&&field.setOptions){const cols=getCols();if(cols.length>0){const opts=multi?[["All columns","all"],...cols.map(c=>[c,c])]:cols.map(c=>[c,c]);field.setOptions(opts)}}}function init(){Blockly.defineBlocksWithJsonArray([{"type":"filter_data","message0":"filter %1 where %2 %3 %4","args0":[{"type":"input_value","name":"DATA","check":"Dataset"},{"type":"field_dropdown","name":"COLUMN","options":[["column","column"]]},{"type":"field_dropdown","name":"OPERATOR","options":[["equals","="],["not equals","!="],["greater than",">"],["less than","<"],["contains","contains"]]},{"type":"field_input","name":"VALUE","text":"value"}],"output":"Dataset","colour":20},{"type":"sort_data","message0":"sort %1 by %2 %3","args0":[{"type":"input_value","name":"DATA","check":"Dataset"},{"type":"field_dropdown","name":"COLUMN","options":[["column","column"]]},{"type":"field_dropdown","name":"DIRECTION","options":[["ascending","asc"],["descending","desc"]]}],"output":"Dataset","colour":20},{"type":"select_columns","message0":"select columns %1 from %2","args0":[{"type":"field_dropdown","name":"COLUMNS","options":[["col1,col2","col1,col2"]]},{"type":"input_value","name":"DATA","check":"Dataset"}],"output":"Dataset","colour":20,"tooltip":"Select specific columns."},{"type":"group_by","message0":"group %1 by %2 and %3 %4 as %5","args0":[{"type":"input_value","name":"DATA","check":"Dataset"},{"type":"field_dropdown","name":"GROUP_COLUMN","options":[["group_column","group_column"]]},{"type":"field_dropdown","name":"AGGREGATION","options":[["sum","sum"],["average","average"],["count","count"],["min","min"],["max","max"]]},{"type":"field_dropdown","name":"AGG_COLUMN","options":[["value_column","value_column"]]},{"type":"field_input","name":"ALIAS","text":"result"}],"output":"Dataset","colour":20,"tooltip":"Group data and aggregate."},{"type":"calculate_column","message0":"calculate %1 as %2 from %3","args0":[{"type":"field_input","name":"EXPRESSION","text":"col1 + col2"},{"type":"field_input","name":"NEW_COLUMN","text":"new_column"},{"type":"input_value","name":"DATA","check":"Dataset"}],"output":"Dataset","colour":20,"tooltip":"Calculate a new column."},{"type":"drop_empty","message0":"drop empty rows in %1 from %2","args0":[{"type":"field_dropdown","name":"COLUMN","options":[["column","column"]]},{"type":"input_value","name":"DATA","check":"Dataset"}],"output":"Dataset","colour":20}]);if(Blockly.JavaScript){window.BlocklyNormalizeData=d=>Array.isArray(d)?d:d&&Array.isArray(d.data)?d.data:"string"==typeof d?JSON.parse(d):[];const getCode=b=>Blockly.JavaScript.valueToCode(b,"DATA",Blockly.JavaScript.ORDER_NONE)||"Blockly.CsvImportData.data";Blockly.JavaScript.forBlock.filter_data=b=>{const d=getCode(b),c=b.getFieldValue("COLUMN"),o=b.getFieldValue("OPERATOR"),v=b.getFieldValue("VALUE");return[`((${d}||[]).filter(r=>String(r['${c}']).includes('${v}')))`,Blockly.JavaScript.ORDER_FUNCTION_CALL]};Blockly.JavaScript.forBlock.sort_data=b=>{const d=getCode(b),c=b.getFieldValue("COLUMN"),dir=b.getFieldValue("DIRECTION");return[`([...(${d}||[])].sort((a,b)=>{const va=a['${c}'],vb=b['${c}'];return va<vb?${"asc"===dir?-1:1}:va>vb?${"asc"===dir?1:-1}:0}))`,Blockly.JavaScript.ORDER_FUNCTION_CALL]};Blockly.JavaScript.forBlock.drop_empty=b=>{const d=getCode(b),c=b.getFieldValue("COLUMN");return[`((${d}||[]).filter(r=>r['${c}']!=null&&r['${c}']!==""))`,Blockly.JavaScript.ORDER_FUNCTION_CALL]};}}typeof Blockly<"u"&&Blockly.JavaScript?init():setTimeout(init,10);function autoFill(b){if(b&&b.type){const t=b.type,cols=getCols();if(0!==cols.length)switch(t){case"filter_data":updateField(b.getField("COLUMN"));break;case"sort_data":updateField(b.getField("COLUMN"));break;case"drop_empty":updateField(b.getField("COLUMN"))}}}function updateAll(){if(typeof Blockly>"u"||!Blockly.getMainWorkspace)return;const ws=Blockly.getMainWorkspace();ws&&ws.getAllBlocks().forEach(b=>autoFill(b))}window.BlocklyAutofill={updateAllBlocksWithAutofill:updateAll}})();
    (function(){if(typeof Blockly<"u"){Blockly.defineBlocksWithJsonArray([{"type":"to_json","message0":"to JSON %1","args0":[{"type":"input_value","name":"VALUE","check":"Dataset"}],"output":"String","colour":20}]);if(Blockly.JavaScript)Blockly.JavaScript.forBlock.to_json=b=>[`JSON.stringify(${Blockly.JavaScript.valueToCode(b,"VALUE",Blockly.JavaScript.ORDER_NONE)||"null"},null,2)`,Blockly.JavaScript.ORDER_FUNCTION_CALL]}})();
  

  <!-- MAIN APPLICATION SCRIPT -->
    let workspace;
    let chartInstance;
    
    // Blockly theme
    const lightTheme = Blockly.Theme.defineTheme('lightTheme', {
      'base': Blockly.Themes.Classic,
      'componentStyles': {
        'workspaceBackgroundColour': '#FFFFFF', 'toolboxBackgroundColour': '#F3F4F6',
        'toolboxForegroundColour': '#1F2937', 'flyoutBackgroundColour': '#FFFFFF',
        'flyoutForegroundColour': '#1F2937', 'scrollbarColour': '#D1D5DB',
      },
    });

    // Initialize Blockly Workspace
    workspace = Blockly.inject('blocklyDiv', {
      toolbox: document.getElementById('toolbox'),
      grid: { spacing: 25, length: 2, colour: '#F1F5F9', snap: true },
      zoom: { controls: true, wheel: true, startScale: 0.8, maxScale: 3, minScale: 0.3, scaleSpeed: 1.2 },
      move: { scrollbars: false, drag: true, wheel: true },
      trashcan: true,
      theme: lightTheme,
      renderer: 'zelos'
    });
    
    // --- UI Interaction Functions ---
    const mainGrid = document.getElementById('main-content-grid');
    const toggleBtn = document.getElementById('toggle-data-panel-btn');

    function updateToggleButtonPosition() {
        const dataPanel = document.getElementById('data-panel');
        const resizerRight = document.getElementById('resizer-right');
        const isClosed = mainGrid.classList.contains('data-closed');
        if (isClosed) {
            toggleBtn.style.right = '0px';
        } else {
            toggleBtn.style.right = `${dataPanel.offsetWidth + resizerRight.offsetWidth}px`;
        }
    }
    
    function toggleDataPanel() {
        const isClosing = !mainGrid.classList.contains('data-closed');
        if (isClosing) {
            // Store the current width before closing
            dataPanelWidth = document.getElementById('data-panel').offsetWidth;
        }

        mainGrid.classList.add('grid-transition');
        mainGrid.classList.toggle('data-closed');
        
        const blocksPanelWidth = document.getElementById('blocks-panel').offsetWidth;
        const currentDataWidth = isClosing ? 0 : dataPanelWidth;
        mainGrid.style.gridTemplateColumns = `${blocksPanelWidth}px 8px 1fr 8px ${currentDataWidth}px`;

        document.getElementById('toggle-icon').innerHTML = isClosing 
            ? '<polyline points="15 18 9 12 15 6"></polyline>' // Left arrow
            : '<polyline points="9 18 15 12 9 6"></polyline>';  // Right arrow
        
        mainGrid.addEventListener('transitionend', () => {
            window.dispatchEvent(new Event('resize')); 
            mainGrid.classList.remove('grid-transition');
        }, { once: true });
    }

    function toggleCodePanel() {
        document.getElementById('code-panel').classList.toggle('hidden');
    }
    
    // --- Blockly Code Execution ---
    async function executeBlocklyCode() {
      try {
        const code = Blockly.JavaScript.workspaceToCode(workspace);
        updateCodeOutput(code);
        if (!code.trim()) return;

        const asyncWrapper = `(async () => { return ${code} })();`;
        let result = await eval(asyncWrapper);
        if (result === undefined && Blockly.CsvImportData) {
            result = Blockly.CsvImportData.data;
        }
        renderDataPanel(result);
        renderDataVisualization(result);
      } catch (e) {
        console.error('Error executing Blockly code:', e);
        updateCodeOutput(`Error: ${e.message}`);
      }
    }
    
    function updateCodeOutput(content) {
        document.getElementById('output-root').textContent = content || "Workspace is empty.";
    }

    // --- Data & Visualization Rendering ---
    function renderDataPanel(data) {
        const container = document.getElementById('data-panel-content');
        const dataToRender = data || (Blockly.CsvImportData ? Blockly.CsvImportData.data : null);
        if (!dataToRender || dataToRender.length === 0) {
            container.innerHTML = `<div class="text-sm text-muted text-center p-4">No data to display.</div>`;
            return;
        }
        const headers = Object.keys(dataToRender[0]);
        let tableHtml = `<table class="min-w-full text-sm"><thead><tr>`;
        headers.forEach(h => { tableHtml += `<th class="px-2 py-2 text-left font-medium text-muted">${h}</th>`; });
        tableHtml += `</tr></thead><tbody class="divide-y divide-border">`;
        dataToRender.slice(0, 100).forEach(row => {
            tableHtml += `<tr>`;
            headers.forEach(h => { tableHtml += `<td class="px-2 py-1 whitespace-nowrap overflow-hidden text-ellipsis">${row[h] || ''}</td>`; });
            tableHtml += `</tr>`;
        });
        tableHtml += `</tbody></table>`;
        container.innerHTML = tableHtml;
    }

    function renderDataVisualization(data) {
        const container = document.getElementById('react-chart-container');
        const dataToRender = data || (Blockly.CsvImportData ? Blockly.CsvImportData.data : null);
        if (chartInstance) chartInstance.destroy();
        if (!dataToRender || dataToRender.length === 0) {
            container.innerHTML = 'Run blocks with data to generate a visualization.';
            return;
        }
        container.innerHTML = '<canvas id="chart-canvas"></canvas>';
        const ctx = document.getElementById('chart-canvas').getContext('2d');
        const chartType = document.getElementById('chart-type-select').value;
        const { labels, datasets } = prepareChartData(dataToRender);
        chartInstance = new Chart(ctx, {
            type: chartType,
            data: { labels, datasets },
            options: { responsive: true, maintainAspectRatio: false, scales: { y: { beginAtZero: true } } }
        });
    }

    function prepareChartData(data) {
        if (!data || data.length === 0) return { labels: [], datasets: [] };
        const headers = Object.keys(data[0]);
        let labelColumn = headers.find(h => isNaN(parseFloat(data[0][h]))) || headers[0];
        let dataColumns = headers.filter(h => h !== labelColumn && !isNaN(parseFloat(data[0][h])));
        if(dataColumns.length === 0 && headers.length > 1) dataColumns.push(headers[1]);

        const labels = data.map(row => row[labelColumn]);
        const datasets = dataColumns.map((col, index) => {
             const colors = ['#3B82F6', '#10B981', '#F59E0B', '#EC4899', '#8B5CF6'];
            return {
                label: col,
                data: data.map(row => parseFloat(row[col])),
                backgroundColor: colors[index % colors.length] + '80',
                borderColor: colors[index % colors.length],
                borderWidth: 1
            }
        });
        return { labels, datasets };
    }
    
    // --- Panel Resizing Logic ---
    let blocksPanelWidth = 320;
    let dataPanelWidth = 360;

    function initializeResizing() {
        const resizerLeft = document.getElementById('resizer-left');
        const resizerRight = document.getElementById('resizer-right');

        function makeResizable(resizer) {
            resizer.addEventListener('mousedown', (e) => {
                e.preventDefault();
                let isDragging = true;
                resizer.classList.add('is-dragging');
                document.body.style.cursor = 'col-resize';
                
                const onMouseMove = (moveEvent) => {
                    if (!isDragging) return;
                    
                    const rect = mainGrid.getBoundingClientRect();
                    const isDataPanelClosed = mainGrid.classList.contains('data-closed');

                    if (resizer === resizerLeft) {
                        blocksPanelWidth = Math.max(250, moveEvent.clientX - rect.left);
                    } else if (!isDataPanelClosed) {
                        dataPanelWidth = Math.max(250, rect.right - moveEvent.clientX);
                    }
                    
                    const currentDataWidth = isDataPanelClosed ? 0 : dataPanelWidth;
                    mainGrid.style.gridTemplateColumns = `${blocksPanelWidth}px 8px 1fr 8px ${currentDataWidth}px`;
                    
                    window.dispatchEvent(new Event('resize'));
                };

                const onMouseUp = () => {
                    isDragging = false;
                    resizer.classList.remove('is-dragging');
                    document.body.style.cursor = '';
                    document.removeEventListener('mousemove', onMouseMove);
                    document.removeEventListener('mouseup', onMouseUp);
                };
                document.addEventListener('mousemove', onMouseMove);
                document.addEventListener('mouseup', onMouseUp);
            });
        }
        makeResizable(resizerLeft);
        makeResizable(resizerRight);
    }

    // --- App Initialization ---
    function initializeApp() {
        // Set up breadcrumb navigation
        const urlParams = new URLSearchParams(window.location.search);
        const projectId = urlParams.get('id');
        const role = urlParams.get('role');
        
        // Set dashboard link based on role
        const breadcrumbDashboardLink = document.getElementById('breadcrumb-dashboard-link');
        const breadcrumbProjectLink = document.getElementById('breadcrumb-project-link');
        const headerLink = document.getElementById('header-dashboard-link');
        
        if (breadcrumbDashboardLink) {
            const dashboardUrl = role === 'student' ? 'student-dashboard.html' : 'teacher-dashboard.html';
            breadcrumbDashboardLink.href = dashboardUrl;
        }
        
        if (breadcrumbProjectLink && projectId) {
            // Navigate to the view-project page for this specific project
            breadcrumbProjectLink.href = `view-project.html?id=${projectId}${role ? '&role=' + role : ''}`;
        }
        
        if (headerLink) {
            const headerDashboardUrl = role === 'student' ? 'student-dashboard.html' : 'teacher-dashboard.html';
            headerLink.href = headerDashboardUrl;
        }

        const chartTypes = ['bar', 'line', 'pie', 'doughnut', 'radar', 'polarArea'];
        document.getElementById('chart-type-select').innerHTML = chartTypes.map(t => `<option value="${t}">${t.charAt(0).toUpperCase() + t.slice(1)}</option>`).join('');

        window.addEventListener('csvDataChanged', (e) => {
            document.getElementById('csv-filename').textContent = e.detail.filename || 'No file loaded';
            renderDataPanel();
            if (window.BlocklyAutofill) window.BlocklyAutofill.updateAllBlocksWithAutofill();
        });

        workspace.addChangeListener((event) => {
          // Fix for toolbox not closing
          if (event.type === Blockly.Events.BLOCK_DRAG && !event.isStart || event.type === Blockly.Events.SELECTED) {
             if (workspace.getToolbox() && workspace.getToolbox().getFlyout()) {
               workspace.getToolbox().getFlyout().hide();
             }
          }
        });

        window.addEventListener('resize', () => {
          if(workspace) Blockly.svgResize(workspace);
          if(chartInstance) chartInstance.resize();
          updateToggleButtonPosition();
        });

        initializeResizing();
        updateToggleButtonPosition();
    }
    
    document.addEventListener('DOMContentLoaded', initializeApp);
  </script>
</body>
</html>


<|MERGE_RESOLUTION|>--- conflicted
+++ resolved
@@ -38,7 +38,6 @@
   <script src="https://unpkg.com/blockly/javascript_compressed.js"></script>
   <script src="https://cdn.jsdelivr.net/npm/papaparse@5.4.1/papaparse.min.js"></script>
   <script src="https://cdn.jsdelivr.net/npm/chart.js@4.4.1/dist/chart.umd.js"></script>
-<<<<<<< HEAD
   <script>
     // Ensure Blockly.JavaScript is available before loading custom blocks
     console.log('Blockly.JavaScript available:', !!window.Blockly.JavaScript);
@@ -75,8 +74,6 @@
       }
     }, 200);
   </script>
-=======
->>>>>>> ba56548c
   <style>
     /* Custom styles for the new layout */
     body {
@@ -230,202 +227,6 @@
       </div>
     </header>
 
-<<<<<<< HEAD
-    <!-- Blocks Panel -->
-    <aside style="grid-area: blocks" class="grid grid-rows-[auto,1fr] bg-panel border-r border-border overflow-hidden">
-      <div class="p-2 border-b border-border">
-        <input class="w-full px-3 py-2 rounded-lg border border-border bg-[#0e1220] text-sm text-text placeholder-muted"
-          placeholder="Search blocks..." />
-      </div>
-
-      <!-- Blockly Workspace -->
-      <div id="blocklyDiv" class="w-full h-full min-h-[500px] overflow-hidden bg-[#0f1324]"></div>
-
-      <!-- Hidden Blockly Toolbox -->
-      <xml id="toolbox" style="display: none">
-        <category name="Logic" colour="210">
-          <block type="controls_if"></block>
-          <block type="logic_compare"></block>
-          <block type="logic_operation"></block>
-          <block type="logic_negate"></block>
-          <block type="logic_boolean"></block>
-        </category>
-        <category name="Loops" colour="120">
-          <block type="controls_repeat_ext"></block>
-          <block type="controls_whileUntil"></block>
-        </category>
-        <category name="Math" colour="230">
-          <block type="math_number"></block>
-          <block type="math_arithmetic"></block>
-          <block type="math_single"></block>
-          <block type="math_round"></block>
-          <block type="math_on_list"></block>
-        </category>
-        <category name="Text" colour="160">
-          <block type="text"></block>
-          <block type="text_print"></block>
-        </category>
-        <category name="Lists" colour="260">
-          <block type="lists_create_with"></block>
-          <block type="lists_getIndex"></block>
-          <block type="lists_setIndex"></block>
-          <block type="lists_length"></block>
-        </category>
-        <category name="Variables" colour="330" custom="VARIABLE"></category>
-        <category name="Functions" colour="290" custom="PROCEDURE"></category>
-        <category name="Data" colour="20">
-          <block type="csv_import"></block>
-          <block type="to_json">
-            <value name="VALUE">
-              <block type="csv_import"></block>
-            </value>
-          </block>
-          <block type="filter_data">
-            <value name="DATA">
-              <block type="csv_import"></block>
-            </value>
-          </block>
-          <block type="sort_data">
-            <value name="DATA">
-              <block type="csv_import"></block>
-            </value>
-          </block>
-          <block type="select_columns">
-            <value name="DATA">
-              <block type="csv_import"></block>
-            </value>
-          </block>
-          <block type="group_by">
-            <value name="DATA">
-              <block type="csv_import"></block>
-            </value>
-          </block>
-          <block type="calculate_column">
-            <value name="DATA">
-              <block type="csv_import"></block>
-            </value>
-          </block>
-          <block type="drop_empty">
-            <value name="DATA">
-              <block type="csv_import"></block>
-            </value>
-          </block>
-        </category>
-        <category name="Statistical Analysis" colour="40">
-          <block type="descriptive_stats">
-            <value name="DATA">
-              <block type="csv_import"></block>
-            </value>
-          </block>
-          <block type="calculate_mean">
-            <value name="DATA">
-              <block type="csv_import"></block>
-            </value>
-          </block>
-          <block type="calculate_median">
-            <value name="DATA">
-              <block type="csv_import"></block>
-            </value>
-          </block>
-          <block type="calculate_std">
-            <value name="DATA">
-              <block type="csv_import"></block>
-            </value>
-          </block>
-          <block type="calculate_correlation">
-            <value name="DATA">
-              <block type="csv_import"></block>
-            </value>
-          </block>
-          <block type="detect_outliers">
-            <value name="DATA">
-              <block type="csv_import"></block>
-            </value>
-          </block>
-          <block type="frequency_count">
-            <value name="DATA">
-              <block type="csv_import"></block>
-            </value>
-          </block>
-          <block type="calculate_percentiles">
-            <value name="DATA">
-              <block type="csv_import"></block>
-            </value>
-          </block>
-        </category>
-        <category name="Visualization" colour="330">
-          <block type="set_chart_type"></block>
-          <block type="set_axes">
-            <value name="CONFIG">
-              <block type="set_chart_type"></block>
-            </value>
-          </block>
-          <block type="chart_options">
-            <value name="CONFIG">
-              <block type="set_chart_type"></block>
-            </value>
-          </block>
-          <block type="advanced_chart_options">
-            <value name="CONFIG">
-              <block type="set_chart_type"></block>
-            </value>
-          </block>
-          <block type="generate_visualization">
-            <value name="CONFIG">
-              <block type="set_chart_type"></block>
-            </value>
-            <value name="DATA">
-              <block type="csv_import"></block>
-            </value>
-          </block>
-          <block type="quick_chart">
-            <value name="DATA">
-              <block type="csv_import"></block>
-            </value>
-          </block>
-          <block type="histogram_config">
-            <value name="DATA">
-              <block type="csv_import"></block>
-            </value>
-          </block>
-          <block type="boxplot_config">
-            <value name="DATA">
-              <block type="csv_import"></block>
-            </value>
-          </block>
-          <block type="heatmap_config">
-            <value name="DATA">
-              <block type="csv_import"></block>
-            </value>
-          </block>
-        </category>
-      </xml>
-    </aside>
-
-    <!-- Stage / Visualization Area -->
-    <section style="grid-area: stage"
-      class="relative grid grid-rows-[44px,1fr] bg-gradient-to-b from-[#0f1324] to-[#0b0f1c]">
-      <div class="flex items-center gap-2 p-2 border-b border-border bg-[#13182a]">
-
-        <div id="react-controls-container" class="flex items-center gap-2"></div>
-
-      </div>
-
-      <!-- Visualization Container -->
-      <div class="relative m-3 rounded-2xl border border-border overflow-hidden" style="
-          background: conic-gradient(
-            from 0deg at 50% 50%,
-            #11182c,
-            #121a31,
-            #10172b,
-            #11182c
-          );
-        ">
-        <!-- React Chart Component Mount Point -->
-        <div id="react-chart-container" class="w-full h-full min-h-[400px] grid place-items-center text-muted">
-          <div class="text-sm text-muted">
-            Visualization will appear here when blocks are executed
-=======
     <!-- Main Content Area -->
     <div class="flex-1 relative overflow-hidden">
       <main id="main-content-grid" class="h-full">
@@ -434,7 +235,6 @@
           <div class="p-2 border-b border-border">
             <input class="w-full px-3 py-2 rounded-lg border border-border bg-background text-sm text-text placeholder-muted focus:outline-none focus:ring-2 focus:ring-secondary"
               placeholder="Search blocks..." />
->>>>>>> ba56548c
           </div>
           <div id="blocklyDiv" class="w-full h-full flex-1"></div>
         </aside>
@@ -447,8 +247,7 @@
           <div class="flex items-center justify-between gap-2 p-2.5 border-b border-border bg-panel flex-shrink-0">
               <span id="csv-filename" class="text-sm font-medium text-text">No file loaded</span>
               <div class="flex items-center gap-2">
-                  <select id="chart-type-select" class="rounded-lg border border-border bg-panel text-text text-sm px-3 py-1 focus:outline-none focus:ring-2 focus:ring-secondary">
-                  </select>
+                  <span class="text-sm text-muted">Use visualization blocks to generate charts</span>
               </div>
           </div>
           <div class="flex-1 p-4 min-h-0">
@@ -558,6 +357,94 @@
         </value>
       </block>
     </category>
+    <category name="Statistical Analysis" colour="40">
+      <block type="descriptive_stats">
+        <value name="DATA">
+          <block type="csv_import"></block>
+        </value>
+      </block>
+      <block type="calculate_mean">
+        <value name="DATA">
+          <block type="csv_import"></block>
+        </value>
+      </block>
+      <block type="calculate_median">
+        <value name="DATA">
+          <block type="csv_import"></block>
+        </value>
+      </block>
+      <block type="calculate_std">
+        <value name="DATA">
+          <block type="csv_import"></block>
+        </value>
+      </block>
+      <block type="calculate_correlation">
+        <value name="DATA">
+          <block type="csv_import"></block>
+        </value>
+      </block>
+      <block type="detect_outliers">
+        <value name="DATA">
+          <block type="csv_import"></block>
+        </value>
+      </block>
+      <block type="frequency_count">
+        <value name="DATA">
+          <block type="csv_import"></block>
+        </value>
+      </block>
+      <block type="calculate_percentiles">
+        <value name="DATA">
+          <block type="csv_import"></block>
+        </value>
+      </block>
+    </category>
+    <category name="Visualization" colour="330">
+      <block type="set_chart_type"></block>
+      <block type="set_axes">
+        <value name="CONFIG">
+          <block type="set_chart_type"></block>
+        </value>
+      </block>
+      <block type="chart_options">
+        <value name="CONFIG">
+          <block type="set_chart_type"></block>
+        </value>
+      </block>
+      <block type="advanced_chart_options">
+        <value name="CONFIG">
+          <block type="set_chart_type"></block>
+        </value>
+      </block>
+      <block type="generate_visualization">
+        <value name="CONFIG">
+          <block type="set_chart_type"></block>
+        </value>
+        <value name="DATA">
+          <block type="csv_import"></block>
+        </value>
+      </block>
+      <block type="quick_chart">
+        <value name="DATA">
+          <block type="csv_import"></block>
+        </value>
+      </block>
+      <block type="histogram_config">
+        <value name="DATA">
+          <block type="csv_import"></block>
+        </value>
+      </block>
+      <block type="boxplot_config">
+        <value name="DATA">
+          <block type="csv_import"></block>
+        </value>
+      </block>
+      <block type="heatmap_config">
+        <value name="DATA">
+          <block type="csv_import"></block>
+        </value>
+      </block>
+    </category>
   </xml>
 
   <!-- BLOCK DEFINITIONS AND GENERATORS SCRIPT (minified for brevity) -->
@@ -595,10 +482,7 @@
       });
     });
     
-    // === START: csv_import.js (Bug Fix Applied) ===
-    (function(){if(typeof Blockly==='undefined')return;Blockly.defineBlocksWithJsonArray([{"type":"csv_import","message0":"import CSV %1 %2","args0":[{"type":"field_label","name":"CSV_FILENAME","text":""},{"type":"field_file_button","name":"CSV_UPLOAD"}],"output":"Dataset","colour":230,"tooltip":"Import a CSV file."}]);class FieldFileButton extends Blockly.Field{constructor(val,valid){super(val,valid);this.SERIALIZABLE=!0;this.filename_="No file chosen"}static fromJson(opts){return new FieldFileButton(opts.value)}showEditor_(){this.fileInput_=document.createElement("input");this.fileInput_.type="file";this.fileInput_.accept=".csv";this.fileInput_.style.display="none";this.fileInput_.addEventListener("change",e=>{const file=e.target.files[0];if(file){this.filename_=file.name;const field=this.sourceBlock_.getField("CSV_FILENAME");if(field)field.setValue(file.name);const reader=new FileReader;reader.onload=event=>{Papa.parse(event.target.result,{header:!0,skipEmptyLines:!0,complete:results=>{Blockly.CsvImportData.data=results.data;Blockly.CsvImportData.filename=file.name;window.dispatchEvent(new CustomEvent("csvDataChanged",{detail:{filename:file.name}}))}})};reader.readAsText(file);this.sourceBlock_.render()}},!1);this.fileInput_.click()}render_(){super.render_();const group=this.getSvgRoot();if(!group)return;if(this.button_)this.button_.remove();this.button_=document.createElementNS("http://www.w3.org/2000/svg","foreignObject");this.button_.setAttribute("width",24);this.button_.setAttribute("height",24);this.button_.innerHTML='<button style="height:24px;width:24px;border-radius:50%;border:none;background:#4F46E5;color:white;font-size:16px;font-weight:bold;cursor:pointer;display:flex;align-items:center;justify-content:center;">+</button>';const btn=this.button_.querySelector("button");const stopAll=e=>{e.preventDefault();e.stopPropagation()};btn.addEventListener("mousedown",stopAll);btn.addEventListener("click",e=>{stopAll(e);this.showEditor_()});group.appendChild(this.button_)}saveState(){return{filename:this.filename_}}loadState(state){this.filename_=state.filename||"No file chosen";if(this.sourceBlock_&&this.filename_!=="No file chosen"){const field=this.sourceBlock_.getField("CSV_FILENAME");if(field)field.setValue(this.filename_)}}}Blockly.fieldRegistry.register("field_file_button",FieldFileButton);Blockly.CsvImportData={data:null,filename:null};Blockly.JavaScript.forBlock={csv_import:()=>["(window.Blockly&&window.Blockly.CsvImportData?window.Blockly.CsvImportData.data:null)",Blockly.JavaScript.ORDER_ATOMIC]}})();
-    (function(){function getCols(){const d=window.Blockly&&window.Blockly.CsvImportData&&window.Blockly.CsvImportData.data;return d&&Array.isArray(d)&&d.length>0?Object.keys(d[0]):[]}function updateField(field,multi){if(field&&field.setOptions){const cols=getCols();if(cols.length>0){const opts=multi?[["All columns","all"],...cols.map(c=>[c,c])]:cols.map(c=>[c,c]);field.setOptions(opts)}}}function init(){Blockly.defineBlocksWithJsonArray([{"type":"filter_data","message0":"filter %1 where %2 %3 %4","args0":[{"type":"input_value","name":"DATA","check":"Dataset"},{"type":"field_dropdown","name":"COLUMN","options":[["column","column"]]},{"type":"field_dropdown","name":"OPERATOR","options":[["equals","="],["not equals","!="],["greater than",">"],["less than","<"],["contains","contains"]]},{"type":"field_input","name":"VALUE","text":"value"}],"output":"Dataset","colour":20},{"type":"sort_data","message0":"sort %1 by %2 %3","args0":[{"type":"input_value","name":"DATA","check":"Dataset"},{"type":"field_dropdown","name":"COLUMN","options":[["column","column"]]},{"type":"field_dropdown","name":"DIRECTION","options":[["ascending","asc"],["descending","desc"]]}],"output":"Dataset","colour":20},{"type":"select_columns","message0":"select columns %1 from %2","args0":[{"type":"field_dropdown","name":"COLUMNS","options":[["col1,col2","col1,col2"]]},{"type":"input_value","name":"DATA","check":"Dataset"}],"output":"Dataset","colour":20,"tooltip":"Select specific columns."},{"type":"group_by","message0":"group %1 by %2 and %3 %4 as %5","args0":[{"type":"input_value","name":"DATA","check":"Dataset"},{"type":"field_dropdown","name":"GROUP_COLUMN","options":[["group_column","group_column"]]},{"type":"field_dropdown","name":"AGGREGATION","options":[["sum","sum"],["average","average"],["count","count"],["min","min"],["max","max"]]},{"type":"field_dropdown","name":"AGG_COLUMN","options":[["value_column","value_column"]]},{"type":"field_input","name":"ALIAS","text":"result"}],"output":"Dataset","colour":20,"tooltip":"Group data and aggregate."},{"type":"calculate_column","message0":"calculate %1 as %2 from %3","args0":[{"type":"field_input","name":"EXPRESSION","text":"col1 + col2"},{"type":"field_input","name":"NEW_COLUMN","text":"new_column"},{"type":"input_value","name":"DATA","check":"Dataset"}],"output":"Dataset","colour":20,"tooltip":"Calculate a new column."},{"type":"drop_empty","message0":"drop empty rows in %1 from %2","args0":[{"type":"field_dropdown","name":"COLUMN","options":[["column","column"]]},{"type":"input_value","name":"DATA","check":"Dataset"}],"output":"Dataset","colour":20}]);if(Blockly.JavaScript){window.BlocklyNormalizeData=d=>Array.isArray(d)?d:d&&Array.isArray(d.data)?d.data:"string"==typeof d?JSON.parse(d):[];const getCode=b=>Blockly.JavaScript.valueToCode(b,"DATA",Blockly.JavaScript.ORDER_NONE)||"Blockly.CsvImportData.data";Blockly.JavaScript.forBlock.filter_data=b=>{const d=getCode(b),c=b.getFieldValue("COLUMN"),o=b.getFieldValue("OPERATOR"),v=b.getFieldValue("VALUE");return[`((${d}||[]).filter(r=>String(r['${c}']).includes('${v}')))`,Blockly.JavaScript.ORDER_FUNCTION_CALL]};Blockly.JavaScript.forBlock.sort_data=b=>{const d=getCode(b),c=b.getFieldValue("COLUMN"),dir=b.getFieldValue("DIRECTION");return[`([...(${d}||[])].sort((a,b)=>{const va=a['${c}'],vb=b['${c}'];return va<vb?${"asc"===dir?-1:1}:va>vb?${"asc"===dir?1:-1}:0}))`,Blockly.JavaScript.ORDER_FUNCTION_CALL]};Blockly.JavaScript.forBlock.drop_empty=b=>{const d=getCode(b),c=b.getFieldValue("COLUMN");return[`((${d}||[]).filter(r=>r['${c}']!=null&&r['${c}']!==""))`,Blockly.JavaScript.ORDER_FUNCTION_CALL]};}}typeof Blockly<"u"&&Blockly.JavaScript?init():setTimeout(init,10);function autoFill(b){if(b&&b.type){const t=b.type,cols=getCols();if(0!==cols.length)switch(t){case"filter_data":updateField(b.getField("COLUMN"));break;case"sort_data":updateField(b.getField("COLUMN"));break;case"drop_empty":updateField(b.getField("COLUMN"))}}}function updateAll(){if(typeof Blockly>"u"||!Blockly.getMainWorkspace)return;const ws=Blockly.getMainWorkspace();ws&&ws.getAllBlocks().forEach(b=>autoFill(b))}window.BlocklyAutofill={updateAllBlocksWithAutofill:updateAll}})();
-    (function(){if(typeof Blockly<"u"){Blockly.defineBlocksWithJsonArray([{"type":"to_json","message0":"to JSON %1","args0":[{"type":"input_value","name":"VALUE","check":"Dataset"}],"output":"String","colour":20}]);if(Blockly.JavaScript)Blockly.JavaScript.forBlock.to_json=b=>[`JSON.stringify(${Blockly.JavaScript.valueToCode(b,"VALUE",Blockly.JavaScript.ORDER_NONE)||"null"},null,2)`,Blockly.JavaScript.ORDER_FUNCTION_CALL]}})();
+    // Block definitions are loaded from external files to avoid conflicts
   
 
   <!-- MAIN APPLICATION SCRIPT -->
@@ -678,19 +562,100 @@
 
         const asyncWrapper = `(async () => { return ${code} })();`;
         let result = await eval(asyncWrapper);
+        
+        // Handle different types of results
         if (result === undefined && Blockly.CsvImportData) {
             result = Blockly.CsvImportData.data;
         }
-        renderDataPanel(result);
-        renderDataVisualization(result);
+        
+        // Check if result is a chart configuration (from visualization blocks)
+        if (result && typeof result === 'object' && result.chartType) {
+          console.log('🎨 Detected chart configuration from visualization blocks:', result);
+          await handleAdvancedVisualization(result);
+        } else {
+          // Standard data rendering for basic blocks
+          renderDataPanel(result);
+          renderDataVisualization(result);
+        }
+        
+        // Dispatch event for backward compatibility with React components
+        window.dispatchEvent(new CustomEvent('blocklyExecuted', { detail: { result } }));
+        
       } catch (e) {
         console.error('Error executing Blockly code:', e);
         updateCodeOutput(`Error: ${e.message}`);
       }
     }
     
+    // Handle advanced visualization blocks that output chart configurations
+    async function handleAdvancedVisualization(chartConfig) {
+      try {
+        console.log('🔧 Processing advanced visualization with config:', chartConfig);
+        
+        // If we have backend API available, use it for advanced charts
+        if (window.AppApi && window.AppApi.generateChart) {
+          const chartResult = await window.AppApi.generateChart(
+            chartConfig.data || (Blockly.CsvImportData ? Blockly.CsvImportData.data : []),
+            chartConfig.chartType,
+            chartConfig.options || {}
+          );
+          
+          if (chartResult && chartResult.success) {
+            renderAdvancedChart(chartResult);
+            return;
+          }
+        }
+        
+        // Fallback to client-side rendering for supported chart types
+        const data = chartConfig.data || (Blockly.CsvImportData ? Blockly.CsvImportData.data : []);
+        renderDataPanel(data);
+        renderDataVisualization(data, chartConfig);
+        
+      } catch (error) {
+        console.error('Error handling advanced visualization:', error);
+        updateCodeOutput(`Visualization Error: ${error.message}`);
+      }
+    }
+    
+    
     function updateCodeOutput(content) {
         document.getElementById('output-root').textContent = content || "Workspace is empty.";
+    }
+    
+    // Render advanced charts from backend API or visualization blocks
+    function renderAdvancedChart(chartResult) {
+      console.log('🎨 renderAdvancedChart called with:', chartResult);
+      const container = document.getElementById('react-chart-container');
+      
+      // Destroy existing chart
+      if (chartInstance) {
+        chartInstance.destroy();
+        chartInstance = null;
+      }
+      
+      if (!chartResult || !chartResult.config) {
+        console.error('Invalid chart result:', chartResult);
+        container.innerHTML = '<div class="text-center text-muted p-8">Failed to generate chart - invalid configuration</div>';
+        return;
+      }
+      
+      try {
+        container.innerHTML = '<canvas id="chart-canvas" class="w-full h-full"></canvas>';
+        const canvas = document.getElementById('chart-canvas');
+        const ctx = canvas.getContext('2d');
+        
+        console.log('📊 Creating chart with config:', chartResult.config);
+        chartInstance = new Chart(ctx, chartResult.config);
+        
+        // Update data panel with the chart data if available
+        if (chartResult.data) {
+          renderDataPanel(chartResult.data);
+        }
+        
+      } catch (error) {
+        console.error('Error creating chart:', error);
+        container.innerHTML = '<div class="text-center text-muted p-8">Error creating chart: ' + error.message + '</div>';
+      }
     }
 
     // --- Data & Visualization Rendering ---
@@ -714,7 +679,7 @@
         container.innerHTML = tableHtml;
     }
 
-    function renderDataVisualization(data) {
+    function renderDataVisualization(data, chartConfig = null) {
         const container = document.getElementById('react-chart-container');
         const dataToRender = data || (Blockly.CsvImportData ? Blockly.CsvImportData.data : null);
         if (chartInstance) chartInstance.destroy();
@@ -722,20 +687,63 @@
             container.innerHTML = 'Run blocks with data to generate a visualization.';
             return;
         }
+        
         container.innerHTML = '<canvas id="chart-canvas"></canvas>';
         const ctx = document.getElementById('chart-canvas').getContext('2d');
-        const chartType = document.getElementById('chart-type-select').value;
-        const { labels, datasets } = prepareChartData(dataToRender);
-        chartInstance = new Chart(ctx, {
-            type: chartType,
-            data: { labels, datasets },
-            options: { responsive: true, maintainAspectRatio: false, scales: { y: { beginAtZero: true } } }
-        });
-    }
-
-    function prepareChartData(data) {
+        
+        // Use chart configuration from advanced blocks if provided
+        if (chartConfig && chartConfig.chartType) {
+            console.log('📊 Using advanced chart configuration:', chartConfig);
+            
+            const { labels, datasets } = prepareChartData(dataToRender, chartConfig);
+            const options = {
+                responsive: true,
+                maintainAspectRatio: false,
+                scales: { y: { beginAtZero: true } },
+                ...chartConfig.options
+            };
+            
+            chartInstance = new Chart(ctx, {
+                type: chartConfig.chartType,
+                data: { labels, datasets },
+                options: options
+            });
+        } else {
+            // Fallback: basic bar chart when no advanced configuration is provided
+            const { labels, datasets } = prepareChartData(dataToRender);
+            chartInstance = new Chart(ctx, {
+                type: 'bar', // Default to bar chart
+                data: { labels, datasets },
+                options: { responsive: true, maintainAspectRatio: false, scales: { y: { beginAtZero: true } } }
+            });
+        }
+    }
+
+    function prepareChartData(data, chartConfig = null) {
         if (!data || data.length === 0) return { labels: [], datasets: [] };
         const headers = Object.keys(data[0]);
+        
+        // Use configuration from advanced blocks if provided
+        if (chartConfig && (chartConfig.xColumn || chartConfig.yColumn)) {
+            const labelColumn = chartConfig.xColumn || headers[0];
+            const dataColumns = chartConfig.yColumn ? [chartConfig.yColumn] : 
+                                headers.filter(h => h !== labelColumn && !isNaN(parseFloat(data[0][h])));
+            
+            const labels = data.map(row => row[labelColumn]);
+            const datasets = dataColumns.map((col, index) => {
+                const colors = ['#3B82F6', '#10B981', '#F59E0B', '#EC4899', '#8B5CF6'];
+                return {
+                    label: col,
+                    data: data.map(row => parseFloat(row[col]) || 0),
+                    backgroundColor: colors[index % colors.length] + '80',
+                    borderColor: colors[index % colors.length],
+                    borderWidth: 1
+                };
+            });
+            return { labels, datasets };
+        }
+        
+        // Standard auto-detection for basic blocks
         let labelColumn = headers.find(h => isNaN(parseFloat(data[0][h]))) || headers[0];
         let dataColumns = headers.filter(h => h !== labelColumn && !isNaN(parseFloat(data[0][h])));
         if(dataColumns.length === 0 && headers.length > 1) dataColumns.push(headers[1]);
@@ -745,7 +753,7 @@
              const colors = ['#3B82F6', '#10B981', '#F59E0B', '#EC4899', '#8B5CF6'];
             return {
                 label: col,
-                data: data.map(row => parseFloat(row[col])),
+                data: data.map(row => parseFloat(row[col]) || 0),
                 backgroundColor: colors[index % colors.length] + '80',
                 borderColor: colors[index % colors.length],
                 borderWidth: 1
@@ -829,13 +837,20 @@
             headerLink.href = headerDashboardUrl;
         }
 
-        const chartTypes = ['bar', 'line', 'pie', 'doughnut', 'radar', 'polarArea'];
-        document.getElementById('chart-type-select').innerHTML = chartTypes.map(t => `<option value="${t}">${t.charAt(0).toUpperCase() + t.slice(1)}</option>`).join('');
+        // Chart generation is now handled solely by Blockly visualization blocks
 
         window.addEventListener('csvDataChanged', (e) => {
             document.getElementById('csv-filename').textContent = e.detail.filename || 'No file loaded';
             renderDataPanel();
             if (window.BlocklyAutofill) window.BlocklyAutofill.updateAllBlocksWithAutofill();
+        });
+        
+        // Listen for chart generation from visualization blocks
+        window.addEventListener('chartGenerated', (e) => {
+            console.log('📊 Chart generated event received:', e.detail);
+            if (e.detail && e.detail.config) {
+                renderAdvancedChart(e.detail);
+            }
         });
 
         workspace.addChangeListener((event) => {
