<!DOCTYPE html>
<html lang="en">

<head>
  <link rel="icon" href="favicon.ico" />
  <meta charset="UTF-8">
  <meta name="viewport"
    content="width=device-width, initial-scale=1.0, user-scalable=no, maximum-scale=1.0, minimum-scale=1.0">
  <title>ApparentlyAR - Simulation</title>
  <link rel="preconnect" href="https://fonts.googleapis.com">
  <link rel="preconnect" href="https://fonts.gstatic.com" crossorigin>
  <link href="https://fonts.googleapis.com/css2?family=Plus+Jakarta+Sans:ital,wght@0,200..800;1,200..800&display=swap"
    rel="stylesheet">
  <script src="https://cdn.tailwindcss.com"></script>
  <script>
    tailwind.config = {
      theme: {
        extend: {
          colors: {
            background: '#F8F9FA',
            panel: '#FFFFFF',
            border: '#E5E7EB',
            text: '#1F2937',
            muted: '#6B7280',
            primary: '#22C55E',
            'primary-hover': '#16A34A',
            secondary: '#4F46E5',
          },
          fontFamily: {
            sans: ['Plus Jakarta Sans', 'sans-serif'],
          }
        },
      },
    };
  </script>
  <script src="https://unpkg.com/blockly/blockly.min.js"></script>
  <script src="https://unpkg.com/blockly/javascript_compressed.js"></script>
  <script src="https://cdn.jsdelivr.net/npm/papaparse@5.4.1/papaparse.min.js"></script>
  <script src="https://cdn.jsdelivr.net/npm/chart.js@4.4.1/dist/chart.umd.js"></script>
  <script>
    // Ensure Blockly.JavaScript is available before loading custom blocks
    console.log('Blockly.JavaScript available:', !!window.Blockly.JavaScript);
    console.log('Available JavaScript generators before CSV import:', Object.keys(window.Blockly.JavaScript || {}));
  </script>
  <script src="../src/react/api.js"></script>
  <script src="../src/blocks/csv_import.js"></script>
  <script src="../src/blocks/to_json.js"></script>
  <script src="../src/blocks/data_ops.js"></script>
  <script src="../src/blocks/statistics.js"></script>
  <script src="../src/blocks/visualization.js"></script>
  <script src="../src/blocks/transformations.js"></script>
  <script>
    // Check if CSV import & data-op generators were registered
    console.log('CSV import generator registered after loading:', !!window.Blockly.JavaScript['csv_import']);
    console.log('filter_data generator registered after loading:', !!(window.Blockly.JavaScript && window.Blockly.JavaScript['filter_data']));
    console.log('AppApi available:', !!window.AppApi);
    console.log('AppApi.processData available:', !!window.AppApi?.processData);

    // Show all available generators that might be block-related
    const allKeys = Object.keys(window.Blockly.JavaScript || {});
    const blockKeys = allKeys.filter(key => !key.startsWith('ORDER_') && !key.startsWith('STATEMENT_') && !key.startsWith('FUNCTION_') && !key.startsWith('INFINITE_') && !key.startsWith('INDENT') && !key.startsWith('COMMENT_') && !key.startsWith('RESERVED_') && key.length > 2);
    console.log('Block-related generators:', blockKeys);

    // Test the generators directly
    setTimeout(() => {
      if (window.Blockly.JavaScript['csv_import']) {
        try {
          console.log('Testing CSV generator directly...');
          const result = window.Blockly.JavaScript['csv_import']();
          console.log('Direct CSV generator test result:', result);
        } catch (e) {
          console.error('Direct CSV generator test failed:', e);
        }
      }
    }, 200);
  </script>
  <style>
    /* Custom styles for the new layout */
    body {
      font-family: 'Plus Jakarta Sans', sans-serif;
      background-color: #F8F9FA;
      user-select: none;
      /* Prevent text selection during drag */
    }

    /* Allow text selection in code output */
    #output-root {
      user-select: text;
      cursor: text;
    }

    /* Copy button styles */
    .copy-button {
      position: absolute;
      top: 8px;
      right: 8px;
      background: #4F46E5;
      color: white;
      border: none;
      border-radius: 4px;
      padding: 6px 12px;
      font-size: 12px;
      cursor: pointer;
      transition: background-color 0.2s;
    }

    .copy-button:hover {
      background: #3730A3;
    }

    .copy-button.copied {
      background: #10B981;
    }

    /* Panels and resizers */
    #main-content-grid {
      display: grid;
      grid-template-columns: 320px 8px 1fr 8px 360px;
    }

    .grid-transition {
      transition: grid-template-columns 0.3s ease-in-out;
    }

    /* Resizer handle styles */
    .resizer {
      background: #F8F9FA;
      cursor: col-resize;
      z-index: 10;
      position: relative;
    }

    .resizer:hover::after,
    .resizer.is-dragging::after {
      content: '';
      position: absolute;
      top: 0;
      left: 3px;
      width: 2px;
      height: 100%;
      background: #4F46E5;
      /* secondary color */
    }

    /* Allow panels to shrink to zero */
    #blocks-panel,
    #data-panel {
      min-width: 0;
    }

    /* Enable horizontal scrolling for Blockly panel */
    #blocks-panel {
      overflow-x: auto;
      overflow-y: hidden;
    }

    #blocklyDiv {
      min-width: 100%;
      overflow-x: auto;
    }

    #toggle-data-panel-btn {
      position: absolute;
      top: 50%;
      transform: translateY(-50%);
      z-index: 20;
      transition: right 0.3s ease-in-out;
    }

    #main-content-grid.data-closed #data-panel {
      overflow: hidden;
    }

    /* Code panel toggle transition */
    #code-panel {
      transition: height 0.3s ease-in-out, opacity 0.3s ease-in-out;
      height: 200px;
      opacity: 1;
      overflow: hidden;
    }

    #code-panel.hidden {
      height: 0;
      opacity: 0;
      padding: 0;
    }

    #code-panel pre {
      background-color: #F3F4F6;
      border: 1px solid #E5E7EB;
      color: #111827;
    }

    /* Tweak Blockly's appearance */
    .blocklyToolboxDiv {
      background-color: #F3F4F6;
      border-right: 1px solid #E5E7EB;
      overflow-y: hidden !important;
      /* Remove toolbox category scrollbar */
    }

    .blocklyFlyout {
      overflow: hidden !important;
    }

    .blocklyFlyoutScrollbar {
      display: none !important;
    }

    /* Ensure proper sizing for Blockly workspace */
    .blocklySvg {
      display: block;
    }

    /* Fix for scrollbars appearing when not needed */
    .blocklyToolboxDiv::-webkit-scrollbar {
      display: none;
    }

    .blocklyToolboxDiv {
      -ms-overflow-style: none;
      scrollbar-width: none;
    }

    .blocklyTreeRow.blocklyTreeSelected {
      background-color: #E0E7FF !important;
    }

    .blocklyTreeRow:not(.blocklyTreeSelected):hover {
      background-color: #EFF6FF !important;
    }

    /* Fix for data panel header */
    #data-panel-content th {
      position: sticky;
      top: 0;
      z-index: 1;
      /* Ensures header is above scrolling content */
      background-color: #F9FAFB;
      /* Added background to fix the "hole" */
    }

    /* Blockly Chart Tooltip Styles */
    .blockly-chart-tooltip {
      background: #1a1f35;
      border: 2px solid #4F46E5;
      border-radius: 8px;
      box-shadow: 0 10px 40px rgba(0, 0, 0, 0.3);
      padding: 20px;
      width: 380px;
      font-family: 'Plus Jakarta Sans', sans-serif;
      color: #F8F9FA;
      pointer-events: none;
    }

    .blockly-chart-tooltip-header {
      display: flex;
      align-items: center;
      gap: 8px;
      margin-bottom: 12px;
    }

    .blockly-chart-tooltip-header h4 {
      font-size: 16px;
      font-weight: 600;
      margin: 0;
      color: #F8F9FA;
    }

    .blockly-chart-tooltip-badge {
      background: rgba(79, 70, 229, 0.2);
      color: #A5B4FC;
      border: 1px solid rgba(79, 70, 229, 0.3);
      padding: 2px 8px;
      border-radius: 4px;
      font-size: 12px;
      font-weight: 500;
    }

    .blockly-chart-tooltip-description {
      font-size: 14px;
      line-height: 1.6;
      color: #D1D5DB;
      margin: 0 0 16px 0;
    }

    .blockly-chart-tooltip-footer {
      border-top: 1px solid rgba(229, 231, 235, 0.1);
      padding-top: 12px;
    }

    .blockly-chart-tooltip-label {
      font-size: 12px;
      font-weight: 500;
      color: #F8F9FA;
      margin: 0 0 8px 0;
    }

    .blockly-chart-tooltip-bestfor {
      font-size: 14px;
      color: #A5B4FC;
      margin: 0;
      font-weight: 500;
    }
  </style>
</head>

<body class="text-text bg-background">

  <div id="header-container"></div>

  <div class="flex flex-col h-screen">
    <!-- Top Bar -->
    <header class="bg-[#f8fafc] border-b border-border shadow-sm flex-shrink-0">
      <div class="max-w-screen-2xl mx-auto px-4 sm:px-6 lg:px-8">
        <div class="flex items-center justify-between h-16">
          <div class="flex items-center gap-4">
            <nav class="hidden md:flex items-center space-x-2 text-sm">
              <a id="breadcrumb-dashboard-link" href="#" class="text-muted hover:text-text">My Project</a>
              <span class="text-gray-300">></span>
              <a id="breadcrumb-project-link" href="#" class="text-muted hover:text-text">Visualisation 1</a>
              <span class="text-gray-300">></span>
              <span class="text-text font-medium">Simulation</span>
            </nav>
          </div>
          <div class="flex items-center gap-3">
            <button onclick="executeBlocklyCode()"
              class="bg-primary hover:bg-primary-hover text-white font-bold py-2 px-3 rounded-lg flex items-center justify-center transition-colors">
              <svg xmlns="http://www.w3.org/2000/svg" width="20" height="20" viewBox="0 0 24 24" fill="none"
                stroke="currentColor" stroke-width="2" stroke-linecap="round" stroke-linejoin="round">
                <polygon points="5 3 19 12 5 21 5 3"></polygon>
              </svg>
            </button>
            <button onclick="window.location.href='hybrid-ar-demo.html'"
              class="bg-panel border border-border text-white text-text hover:bg-yellow-500 bg-yellow-400 font-medium py-2 px-4 rounded-lg transition-colors">
              Enter AR
            </button>
            <button id="show-code-btn" onclick="toggleCodePanel()"
              class="bg-panel border border-border text-white text-text hover:bg-red-300 bg-red-400 font-medium py-2 px-4 rounded-lg transition-colors">
              Show code
            </button>
            <button id="open-help-btn" onclick="openHelpModal()"
              class="bg-panel border border-border text-text hover:bg-secondary hover:text-white font-medium py-2 px-4 rounded-lg transition-colors flex items-center gap-2">
              ⓘ
            </button>
          </div>
        </div>
      </div>
    </header>

    <!-- Main Content Area -->
    <div class="flex-1 relative overflow-hidden">
      <main id="main-content-grid" class="h-full">
        <!-- Blocks Panel -->
        <aside id="blocks-panel" class="flex flex-col bg-panel overflow-x-auto overflow-y-hidden">
          <div class="p-2 border-b border-border">
            <input
              class="w-full px-3 py-2 rounded-lg border border-border bg-background text-sm text-text placeholder-muted focus:outline-none focus:ring-2 focus:ring-secondary"
              placeholder="Search blocks..." />
          </div>
          <div id="blocklyDiv" class="w-full h-full flex-1 overflow-x-auto"></div>
        </aside>

        <!-- Left Resizer -->
        <div class="resizer" id="resizer-left"></div>

        <!-- Middle Panel: Visualization -->
        <section id="viz-panel" class="flex flex-col bg-background overflow-hidden">
          <div class="flex items-center justify-between gap-2 p-2.5 border-b border-border bg-panel flex-shrink-0">
            <span id="csv-filename" class="text-sm font-medium text-text">No file loaded</span>
            <div class="flex items-center gap-2">
              <span class="text-sm text-muted">Use visualization blocks to generate charts</span>
            </div>
          </div>
          <div class="flex-1 p-4 min-h-0">
            <div id="react-chart-container"
              class="w-full h-full bg-panel rounded-lg border border-border flex items-center justify-center text-muted p-4 relative">
              Visualization will appear here when blocks are executed
            </div>
          </div>
        </section>

        <!-- Right Resizer -->
        <div class="resizer" id="resizer-right"></div>

        <!-- Right Panel: Data -->
        <aside id="data-panel" class="bg-panel flex flex-col overflow-hidden">
          <div class="flex items-center justify-between p-2.5 border-b border-border">
            <strong class="text-sm font-medium">Data Panel</strong>
            <button id="download-csv-btn"
              class="bg-sky-400 hover:bg-sky-600 text-white font-medium py-2 px-4 rounded-lg transition-colors"
              title="Open latest saved CSV in a new tab">
              <svg class="h-5 w-5" xmlns="http://www.w3.org/2000/svg" fill="none" viewBox="0 0 24 24"
                stroke="currentColor">
                <path stroke-linecap="round" stroke-linejoin="round" stroke-width="2"
                  d="M4 16v1a3 3 0 003 3h10a3 3 0 003-3v-1m-4-4l-4 4m0 0l-4-4m4 4V4" />
              </svg>
            </button>
          </div>
          <div id="data-panel-content" class="overflow-auto flex-1 p-2">
            <div class="text-sm text-muted text-center py-8">
              Data will appear here when imported.
            </div>
          </div>
        </aside>
      </main>

      <!-- Toggle button -->
      <button id="toggle-data-panel-btn" onclick="toggleDataPanel()"
        class="bg-panel hover:bg-gray-100 text-muted hover:text-text rounded-full shadow-md w-6 h-10 flex items-center justify-center border border-border">
        <svg id="toggle-icon" class="w-5 h-5" xmlns="http://www.w3.org/2000/svg" viewBox="0 0 24 24" fill="none"
          stroke="currentColor" stroke-width="2" stroke-linecap="round" stroke-linejoin="round">
          <polyline points="9 18 15 12 9 6"></polyline>
        </svg>
      </button>

    </div>

    <!-- Bottom Panel: Code Output -->
    <footer id="code-panel" class="bg-panel border-t border-border p-2 hidden flex-shrink-0">
      <div class="relative h-full">
        <button id="copy-code-btn" class="copy-button" onclick="copyGeneratedCode()" title="Copy code to clipboard">
          Copy
        </button>
        <pre id="output-root" class="h-full w-full rounded-md p-2 pr-20 text-sm font-mono overflow-auto"></pre>
      </div>
    </footer>

  </div>

  <!-- Help Modal -->
  <div id="help-overlay"
    class="hidden fixed inset-0 bg-slate-900/60 backdrop-blur-sm z-[1000] flex items-center justify-center px-8 md:px-12"
    role="dialog" aria-modal="true" aria-labelledby="help-slide-title">
    <div class="w-full max-w-5xl max-h-[92vh] bg-white rounded-3xl shadow-2xl p-10 flex flex-col gap-6 overflow-hidden">
      <div id="help-step-picker" class="flex flex-wrap items-center gap-2 mt-2" aria-label="Jump to step">
      </div>
      <div
        class="w-full h-[28rem] bg-gradient-to-br from-blue-100 to-slate-200 rounded-2xl flex items-center justify-center text-slate-500 font-semibold tracking-wide relative overflow-hidden"
        id="help-slide-image-wrapper">
        <img id="help-slide-image" src="" alt="" class="max-h-full max-w-full object-contain hidden md:max-h-[26rem]" />
        <span id="help-slide-image-label">Slide Image</span>
      </div>
      <div class="space-y-3">
        <h2 class="text-3xl font-semibold text-slate-800" id="help-slide-title">Welcome to ApparentlyAR Blockly</h2>
        <p class="text-lg leading-relaxed text-slate-600 whitespace-pre-line" id="help-slide-text">
          Learn how to combine blocks to fetch data, transform it, and generate visualizations.
        </p>
      </div>
      <div class="flex items-center justify-between gap-4">
        <button type="button" id="help-prev-btn" aria-label="Previous slide"
          class="min-w-[3.25rem] h-12 rounded-full border border-slate-200 bg-white text-slate-700 flex items-center justify-center text-lg font-semibold transition-colors duration-200 hover:bg-indigo-100 hover:border-indigo-200 hover:text-indigo-600 disabled:opacity-40 disabled:cursor-not-allowed">
          &#8592;
        </button>
        <div class="flex-1 h-1.5 bg-slate-200 rounded-full relative overflow-hidden" aria-hidden="true">
          <div class="absolute inset-y-0 left-0 bg-indigo-500 rounded-full transition-all duration-200"
            id="help-progress-bar" style="width: 0%;"></div>
        </div>
        <button type="button" id="help-next-btn" aria-label="Next slide"
          class="min-w-[3.25rem] h-12 rounded-full border border-slate-200 bg-white text-slate-700 flex items-center justify-center text-lg font-semibold transition-colors duration-200 hover:bg-indigo-100 hover:border-indigo-200 hover:text-indigo-600 disabled:opacity-40 disabled:cursor-not-allowed">
          &#8594;
        </button>
      </div>
      <button type="button"
        class="self-end mt-2 inline-flex items-center gap-2 rounded-full bg-rose-400 hover:bg-rose-500 text-white font-semibold px-7 py-3 transition-colors duration-200"
        id="help-skip-btn">
        Skip tutorial
      </button>
    </div>
  </div>

  <!-- Blockly Toolbox Definition -->
  <xml id="toolbox" style="display: none">
    <category name="Logic" colour="210">
      <block type="controls_if"></block>
      <block type="logic_compare"></block>
      <block type="logic_operation"></block>
      <block type="logic_negate"></block>
      <block type="logic_boolean"></block>
    </category>
    <category name="Loops" colour="120">
      <block type="controls_repeat_ext"></block>
      <block type="controls_whileUntil"></block>
    </category>
    <category name="Math" colour="230">
      <block type="math_number"></block>
      <block type="math_arithmetic"></block>
      <block type="math_single"></block>
      <block type="math_round"></block>
      <block type="math_on_list"></block>
    </category>
    <category name="Text" colour="160">
      <block type="text"></block>
      <block type="text_print"></block>
    </category>
    <category name="Lists" colour="260">
      <block type="lists_create_with"></block>
      <block type="lists_getIndex"></block>
      <block type="lists_setIndex"></block>
      <block type="lists_length"></block>
    </category>
    <category name="Variables" colour="330" custom="VARIABLE"></category>
    <category name="Functions" colour="290" custom="PROCEDURE"></category>
    <category name="Data" colour="20">
      <block type="csv_import"></block>
      <block type="to_json">
        <value name="VALUE">
          <block type="csv_import"></block>
        </value>
      </block>
      <block type="filter_data">
        <value name="DATA">
          <block type="csv_import"></block>
        </value>
      </block>
      <block type="sort_data">
        <value name="DATA">
          <block type="csv_import"></block>
        </value>
      </block>
      <block type="select_columns">
        <value name="DATA">
          <block type="csv_import"></block>
        </value>
      </block>
      <block type="group_by">
        <value name="DATA">
          <block type="csv_import"></block>
        </value>
      </block>
      <block type="calculate_column">
        <value name="DATA">
          <block type="csv_import"></block>
        </value>
      </block>
      <block type="drop_empty">
        <value name="DATA">
          <block type="csv_import"></block>
        </value>
      </block>
      <block type="filter_range">
        <value name="DATA">
          <block type="csv_import"></block>
        </value>
      </block>
    </category>
    <category name="Data Transformation" colour="200">
      <block type="tf_rename_column">
        <value name="DATA">
          <block type="csv_import"></block>
        </value>
      </block>
      <block type="tf_drop_column">
        <value name="DATA">
          <block type="csv_import"></block>
        </value>
      </block>
      <block type="tf_fill_missing">
        <value name="DATA">
          <block type="csv_import"></block>
        </value>
      </block>
      <block type="tf_replace_values">
        <value name="DATA">
          <block type="csv_import"></block>
        </value>
      </block>
      <block type="tf_split_column">
        <value name="DATA">
          <block type="csv_import"></block>
        </value>
      </block>
      <block type="tf_concat_columns">
        <value name="DATA">
          <block type="csv_import"></block>
        </value>
      </block>
      <block type="tf_drop_duplicates">
        <value name="DATA">
          <block type="csv_import"></block>
        </value>
      </block>
      <block type="tf_round_number">
        <value name="DATA">
          <block type="csv_import"></block>
        </value>
      </block>
      <block type="tf_cast_type">
        <value name="DATA">
          <block type="csv_import"></block>
        </value>
      </block>
      <block type="tf_string_transform">
        <value name="DATA">
          <block type="csv_import"></block>
        </value>
      </block>
    </category>
    <category name="Statistical Analysis" colour="40">
      <block type="descriptive_stats">
        <value name="DATA">
          <block type="csv_import"></block>
        </value>
      </block>
      <block type="calculate_mean">
        <value name="DATA">
          <block type="csv_import"></block>
        </value>
      </block>
      <block type="calculate_median">
        <value name="DATA">
          <block type="csv_import"></block>
        </value>
      </block>
      <block type="calculate_std">
        <value name="DATA">
          <block type="csv_import"></block>
        </value>
      </block>
      <block type="calculate_correlation">
        <value name="DATA">
          <block type="csv_import"></block>
        </value>
      </block>
      <block type="detect_outliers">
        <value name="DATA">
          <block type="csv_import"></block>
        </value>
      </block>
      <block type="frequency_count">
        <value name="DATA">
          <block type="csv_import"></block>
        </value>
      </block>
      <block type="calculate_percentiles">
        <value name="DATA">
          <block type="csv_import"></block>
        </value>
      </block>
    </category>
    <category name="Visualization" colour="330">
      <block type="set_chart_type"></block>
      <block type="set_axes">
        <value name="CONFIG">
          <block type="set_chart_type"></block>
        </value>
      </block>
      <block type="chart_options">
        <value name="CONFIG">
          <block type="set_chart_type"></block>
        </value>
      </block>
      <block type="advanced_chart_options">
        <value name="CONFIG">
          <block type="set_chart_type"></block>
        </value>
      </block>
      <block type="generate_visualization">
        <value name="CONFIG">
          <block type="set_chart_type"></block>
        </value>
        <value name="DATA">
          <block type="csv_import"></block>
        </value>
      </block>
      <block type="quick_chart">
        <value name="DATA">
          <block type="csv_import"></block>
        </value>
      </block>
      <block type="histogram_config">
        <value name="DATA">
          <block type="csv_import"></block>
        </value>
      </block>
      <block type="heatmap_config">
        <value name="DATA">
          <block type="csv_import"></block>
        </value>
      </block>
    </category>
  </xml>

  <!-- BLOCK DEFINITIONS AND GENERATORS SCRIPT (minified for brevity) -->
  <script>
    // --- Universal Dropdown Logic ---
    function closeAllDropdowns() {
      document.querySelectorAll('.project-dropdown').forEach(menu => menu.classList.add('hidden'));
    }
    function toggleUserMenu(event) {
      event.stopPropagation();
      const menu = document.getElementById('user-menu');
      const isHidden = menu.classList.contains('hidden');
      closeAllDropdowns();
      if (isHidden) menu.classList.remove('hidden');
    }
    function logout(event) {
      event.preventDefault();
      console.log("User logged out.");
      window.location.href = '/';
    }
    window.addEventListener('click', function (event) {
      if (!event.target.closest('.dropdown-toggle')) {
        closeAllDropdowns();
      }
    });

    // --- Page Header Logic ---
    document.addEventListener('DOMContentLoaded', () => {
      fetch('header.html')
        .then(response => response.text())
        .then(data => {
          document.getElementById('header-container').innerHTML = data;
          // Once header is loaded, run the main page logic
          initializeApp();
        });
    });

    // Block definitions are loaded from external files to avoid conflicts


    <!-- MAIN APPLICATION SCRIPT -->
    let workspace;
    let chartInstance;

    // Blockly theme
    const lightTheme = Blockly.Theme.defineTheme('lightTheme', {
      'base': Blockly.Themes.Classic,
      'componentStyles': {
        'workspaceBackgroundColour': '#FFFFFF', 'toolboxBackgroundColour': '#F3F4F6',
        'toolboxForegroundColour': '#1F2937', 'flyoutBackgroundColour': '#FFFFFF',
        'flyoutForegroundColour': '#1F2937', 'scrollbarColour': '#D1D5DB',
      },
    });

    // Initialize Blockly Workspace
    workspace = Blockly.inject('blocklyDiv', {
      toolbox: document.getElementById('toolbox'),
      grid: { spacing: 25, length: 2, colour: '#F1F5F9', snap: true },
      zoom: { controls: true, wheel: true, startScale: 0.8, maxScale: 3, minScale: 0.3, scaleSpeed: 1.2 },
      move: { scrollbars: true, drag: true, wheel: true },
      trashcan: true,
      theme: lightTheme,
      renderer: 'geras'
    });

    // --- UI Interaction Functions ---
    const mainGrid = document.getElementById('main-content-grid');
    const toggleBtn = document.getElementById('toggle-data-panel-btn');

    const helpSlides = [
      {
        id: 'welcome',
        label: 'Welcome',
        title: 'Welcome to ApparentlyAR Simulation!',
        text: 'Learn how to combine blocks to fetch data, transform it, and generate visualizations.\nWe’ll show you how to use the interface.',
        hideImage: true
      },
      {
        id: 'interface',
        label: 'Interface',
        title: 'Interface',
        text: 'Here is how everything is laid out',
        imageSrc: '/src/assets/Interface_Hints.svg'
      },
      {
        id: 'csv-import',
        label: 'CSV Import',
        title: 'Start with CSV Import',
        text: 'Use the CSV Import block to load data from a CSV. Click the "+" button to choose a CSV file from the project page or any CSV on your computer.',
        imageSrc: '/src/assets/Import_CSV.svg',
        imageAlt: 'Illustration of the CSV import block',
        imageLabel: 'CSV IMPORT BLOCK'
      },
      {
        id: 'transform',
        label: 'Transform',
        title: 'Transform Your Dataset',
        text: 'Chain Data and Data Transformation blocks to filter, sort, group, or clean your dataset before creating visuals.',
        imageSrc: '/src/assets/Data_Transformation.svg',
        imageLabel: 'DATA TRANSFORMATION'
      },
      {
        id: 'visualise',
        label: 'Visualise',
        title: 'Generate Visualisations',
        text: 'Drop a Visualization block to pick a chart type, connect your data, then press the play button to render the chart.',
        imageSrc: '/src/assets/Data_Visualisation.svg',
        imageLabel: 'VISUALIZATION PREVIEW'
      },
      {
        id: 'download',
        label: 'Download',
        title: 'Download Data',
        text: 'Preview your data on the right side of the page, then download it using the button.',
        imageSrc: '/src/assets/Download.svg',
        imageLabel: 'DATA DOWNLOAD'
      }
    ];

    let helpSlideIndex = 0;
    const helpOverlay = document.getElementById('help-overlay');
    const helpSlideImageWrapper = document.getElementById('help-slide-image-wrapper');
    const helpSlideImage = document.getElementById('help-slide-image');
    const helpSlideImageLabel = document.getElementById('help-slide-image-label');
    const helpSlideTitle = document.getElementById('help-slide-title');
    const helpSlideText = document.getElementById('help-slide-text');
    const helpProgressBar = document.getElementById('help-progress-bar');
    const helpPrevBtn = document.getElementById('help-prev-btn');
    const helpNextBtn = document.getElementById('help-next-btn');
    const helpSkipBtn = document.getElementById('help-skip-btn');
    let helpPreviousOverflow = '';

    function renderHelpSlide() {
      if (!helpSlides.length) return;
      const slide = helpSlides[Math.min(Math.max(helpSlideIndex, 0), helpSlides.length - 1)];
      if (helpSlideImageWrapper) {
        if (slide.hideImage) {
          helpSlideImageWrapper.classList.add('hidden');
        } else {
          helpSlideImageWrapper.classList.remove('hidden');
          if (helpSlideImage) {
            if (slide.imageSrc) {
              helpSlideImage.src = slide.imageSrc;
              helpSlideImage.alt = slide.imageAlt || slide.title;
              helpSlideImage.classList.remove('hidden');
              if (helpSlideImageLabel) helpSlideImageLabel.classList.add('hidden');
            } else {
              helpSlideImage.src = '';
              helpSlideImage.alt = '';
              helpSlideImage.classList.add('hidden');
              if (helpSlideImageLabel) {
                helpSlideImageLabel.classList.remove('hidden');
                helpSlideImageLabel.textContent = slide.imageLabel || 'Slide Image';
              }
            }
          }
        }
      }
      if ((!slide.imageSrc || slide.hideImage) && helpSlideImageLabel && !helpSlideImageLabel.textContent) {
        helpSlideImageLabel.textContent = slide.imageLabel || 'Slide Image';
      }
      if (helpSlideTitle) helpSlideTitle.textContent = slide.title;
      if (helpSlideText) helpSlideText.textContent = slide.text;

      const progress = ((helpSlideIndex + 1) / helpSlides.length) * 100;
      if (helpProgressBar) helpProgressBar.style.width = `${progress}%`;

      if (helpPrevBtn) {
        helpPrevBtn.disabled = helpSlideIndex === 0;
        helpPrevBtn.setAttribute('aria-disabled', helpPrevBtn.disabled ? 'true' : 'false');
      }
      if (helpNextBtn) {
        helpNextBtn.disabled = helpSlideIndex === helpSlides.length - 1;
        helpNextBtn.setAttribute('aria-disabled', helpNextBtn.disabled ? 'true' : 'false');
      }
      if (helpSkipBtn) {
        helpSkipBtn.textContent = helpSlideIndex === helpSlides.length - 1 ? 'Finish tour' : 'Skip tutorial';
      }
      renderStepPicker();

    }

    function changeHelpSlide(delta) {
      const targetIndex = helpSlideIndex + delta;
      if (targetIndex < 0 || targetIndex >= helpSlides.length) return;
      helpSlideIndex = targetIndex;
      renderHelpSlide();
    }

    function openHelpModal(startAt = null) {
      if (!helpOverlay) return;
      if (startAt !== null) {
        helpSlideIndex = typeof startAt === 'number' ? startAt : indexById(startAt);
      } else if (typeof helpSlideIndex !== 'number') {
        helpSlideIndex = 0;
      }
      renderHelpSlide();
      helpOverlay.classList.remove('hidden');
      helpPreviousOverflow = document.body.style.overflow;
      document.body.style.overflow = 'hidden';
      setTimeout(() => { if (helpSkipBtn) helpSkipBtn.focus(); }, 0);
    }


    function closeHelpModal() {
      if (!helpOverlay) return;
      helpOverlay.classList.add('hidden');
      document.body.style.overflow = helpPreviousOverflow || '';
    }

    if (helpPrevBtn) {
      helpPrevBtn.addEventListener('click', () => changeHelpSlide(-1));
    }
    if (helpNextBtn) {
      helpNextBtn.addEventListener('click', () => changeHelpSlide(1));
    }
    if (helpSkipBtn) {
      helpSkipBtn.addEventListener('click', closeHelpModal);
    }
    if (helpOverlay) {
      helpOverlay.addEventListener('click', (event) => {
        if (event.target === helpOverlay) {
          closeHelpModal();
        }
      });
    }
    function indexById(id) {
      const i = helpSlides.findIndex(s => s.id === id);
      return i >= 0 ? i : 0;
    }

    function jumpToSlide(idOrIndex) {
      helpSlideIndex = typeof idOrIndex === 'number' ? idOrIndex : indexById(idOrIndex);
      renderHelpSlide();
    }

    function renderStepPicker() {
      const holder = document.getElementById('help-step-picker');
      if (!holder) return;
      holder.innerHTML = '';

      helpSlides.forEach((s, i) => {
        const btn = document.createElement('button');
        btn.type = 'button';
        btn.className = [
          'inline-flex items-center px-3 py-1.5 rounded-full border text-sm font-semibold focus:outline-none',
          'border-slate-200 text-slate-700 bg-white',
          'hover:bg-indigo-50 hover:border-indigo-200',
          'focus:ring-2 focus:ring-indigo-500'
        ].join(' ');
        if (i === helpSlideIndex) {
          btn.className = btn.className
            .replace('border-slate-200 text-slate-700 bg-white', 'bg-indigo-600 text-white border-indigo-600')
            .replace('hover:bg-indigo-50 hover:border-indigo-200', 'hover:bg-indigo-600');
          btn.setAttribute('aria-current', 'step');
        } else {
          btn.setAttribute('aria-current', 'false');
        }
        btn.setAttribute('aria-label', `Go to ${s.label || s.title}`);
        btn.textContent = s.label || s.title;
        btn.addEventListener('click', () => jumpToSlide(s.id));
        holder.appendChild(btn);
      });
    }
    function getTourParam() {
      try {
        const url = new URL(window.location.href);
        const q = url.searchParams.get('tour');
        if (q) return q;
        if (location.hash && location.hash.startsWith('#tour=')) {
          return location.hash.slice(6);
        }
      } catch (_) { /* noop */ }
      return null;
    }

    function openTourAtParamIfAny() {
      const tid = getTourParam();
      if (!tid) return false;
      openHelpModal(tid); // this will render specific slide
      return true;
    }



    document.addEventListener('keydown', (event) => {
      if (!helpOverlay || helpOverlay.classList.contains('hidden')) return;
      if (event.key === 'Escape') {
        closeHelpModal();
      } else if (event.key === 'ArrowRight') {
        changeHelpSlide(1);
      } else if (event.key === 'ArrowLeft') {
        changeHelpSlide(-1);
      }
    });

    // Make it so that it is only a one time view (initial help)
    const HELP_SEEN_KEY = 'apparentlyar:blocklyHelpSeen';
    function shouldShowHelpOnLoad() {
      if (typeof window === 'undefined' || !window.localStorage) return false;
      try {
        return window.localStorage.getItem(HELP_SEEN_KEY) !== 'true';
      } catch (_) {
        return false;
      }
    }

    function markHelpSeen() {
      if (typeof window === 'undefined' || !window.localStorage) return;
      try {
        window.localStorage.setItem(HELP_SEEN_KEY, 'true');
      } catch (_) {
        /* ignore storage errors */
      }
    }

    const originalOpenHelpModal = openHelpModal;
    openHelpModal = function (startAt = null) {
      originalOpenHelpModal(startAt);
      markHelpSeen();
    };


    function updateToggleButtonPosition() {
      const dataPanel = document.getElementById('data-panel');
      const resizerRight = document.getElementById('resizer-right');
      const isClosed = mainGrid.classList.contains('data-closed');
      if (isClosed) {
        toggleBtn.style.right = '0px';
      } else {
        toggleBtn.style.right = `${dataPanel.offsetWidth + resizerRight.offsetWidth}px`;
      }
    }

    function toggleDataPanel() {
      const isClosing = !mainGrid.classList.contains('data-closed');
      if (isClosing) {
        // Store the current width before closing
        dataPanelWidth = document.getElementById('data-panel').offsetWidth;
      }

      mainGrid.classList.add('grid-transition');
      mainGrid.classList.toggle('data-closed');

      const blocksPanelWidth = document.getElementById('blocks-panel').offsetWidth;
      const currentDataWidth = isClosing ? 0 : dataPanelWidth;
      mainGrid.style.gridTemplateColumns = `${blocksPanelWidth}px 8px 1fr 8px ${currentDataWidth}px`;

      document.getElementById('toggle-icon').innerHTML = isClosing
        ? '<polyline points="15 18 9 12 15 6"></polyline>' // Left arrow
        : '<polyline points="9 18 15 12 9 6"></polyline>';  // Right arrow

      mainGrid.addEventListener('transitionend', () => {
        window.dispatchEvent(new Event('resize'));
        mainGrid.classList.remove('grid-transition');
      }, { once: true });
    }

    function toggleCodePanel() {
      document.getElementById('code-panel').classList.toggle('hidden');
    }

    // --- Blockly Code Execution ---
    async function executeBlocklyCode() {
      try {
        const code = Blockly.JavaScript.workspaceToCode(workspace);
        updateCodeOutput(code);
        if (!code.trim()) return;

        const asyncWrapper = `(async () => { return ${code} })();`;
        let result = await eval(asyncWrapper);

        // Handle different types of results
        if (result === undefined && Blockly.CsvImportData) {
          result = Blockly.CsvImportData.data;
        }

        // Check if result is a chart configuration or handled by visualization blocks
        console.log('🔍 Checking result type:', typeof result, 'has chartType:', !!(result && result.chartType), 'has handled:', !!(result && result.handled));
        if (result && typeof result === 'object' && (result.chartType || result.handled === 'chartGenerated')) {
          console.log('🎨 Detected chart from visualization blocks or handled by event system:', result);
          // Chart is handled by the chartGenerated event system, don't render fallback
          if (!result.handled) {
            await handleAdvancedVisualization(result);
          }
        } else {
          // If a chart was requested or just generated, skip fallback to avoid double render
          const hasVizBlocks = /\[generate_visualization\]|\[quick_chart\]|histogram_config|heatmap_config/.test(code);
          const justCharted = (Date.now() - (window.__lastChartGeneratedAt || 0)) < 3000;
          if (!justCharted) {
            if (!hasVizBlocks) {
              console.log('📊 Taking standard data rendering path');
              renderDataPanel(result);
              renderDataVisualization(result);
            } else {
              console.log('⏭️ Skipping fallback render (visualization blocks present)');
            }
          } else {
            console.log('⏭️ Skipping fallback render (chartGenerated just fired)');
          }
        }

        // Dispatch event for backward compatibility with React components
        window.dispatchEvent(new CustomEvent('blocklyExecuted', { detail: { result } }));

      } catch (e) {
        console.error('Error executing Blockly code:', e);
        updateCodeOutput(`Error: ${e.message}`);
      }
    }

    // Handle advanced visualization blocks that output chart configurations
    async function handleAdvancedVisualization(chartConfig) {
      try {
        console.log('🔧 Processing advanced visualization with config:', chartConfig);

        // If we have backend API available, use it for advanced charts
        if (window.AppApi && window.AppApi.generateChart) {
          const chartResult = await window.AppApi.generateChart(
            chartConfig.data || (Blockly.CsvImportData ? Blockly.CsvImportData.data : []),
            chartConfig.chartType,
            chartConfig.options || {}
          );

          if (chartResult && chartResult.success) {
            renderAdvancedChart(chartResult);
            return;
          }
        }

        // Fallback to client-side rendering for supported chart types
        const data = chartConfig.data || (Blockly.CsvImportData ? Blockly.CsvImportData.data : []);
        renderDataPanel(data);
        renderDataVisualization(data, chartConfig);

      } catch (error) {
        console.error('Error handling advanced visualization:', error);
        updateCodeOutput(`Visualization Error: ${error.message}`);
      }
    }


    function updateCodeOutput(content) {
      document.getElementById('output-root').textContent = content || "Workspace is empty.";
    }

    // Copy generated code to clipboard
    function copyGeneratedCode() {
      const codeContent = document.getElementById('output-root').textContent;
      if (!codeContent || codeContent === "Workspace is empty.") {
        alert('No code to copy. Generate some code first!');
        return;
      }

      navigator.clipboard.writeText(codeContent).then(() => {
        const copyBtn = document.getElementById('copy-code-btn');
        const originalText = copyBtn.textContent;
        copyBtn.textContent = 'Copied!';
        copyBtn.classList.add('copied');

        setTimeout(() => {
          copyBtn.textContent = originalText;
          copyBtn.classList.remove('copied');
        }, 2000);
      }).catch(err => {
        console.error('Failed to copy code:', err);
        // Fallback for older browsers
        const textArea = document.createElement('textarea');
        textArea.value = codeContent;
        document.body.appendChild(textArea);
        textArea.select();
        try {
          document.execCommand('copy');
          alert('Code copied to clipboard!');
        } catch (err) {
          console.error('Fallback copy failed:', err);
          alert('Unable to copy code automatically. Please select and copy manually.');
        }
        document.body.removeChild(textArea);
      });
    }

    // Render advanced charts from backend API or visualization blocks
    function renderAdvancedChart(chartResult) {
      console.log('🎨 renderAdvancedChart called with:', chartResult);
      const container = document.getElementById('react-chart-container');

      // Destroy existing chart
      if (chartInstance) {
        chartInstance.destroy();
        chartInstance = null;
      }

      if (!chartResult || !chartResult.config) {
        console.error('Invalid chart result:', chartResult);
        container.innerHTML = '<div class="text-center text-muted p-8">Failed to generate chart - invalid configuration</div>';
        return;
      }

      try {
        container.innerHTML = '<canvas id="chart-canvas" class="w-full h-full"></canvas>';
        const canvas = document.getElementById('chart-canvas');
        const ctx = canvas.getContext('2d');

        console.log('📊 Creating chart with full result:', chartResult);
        console.log('📊 Chart config type:', chartResult.config.type);
        console.log('📊 Chart config data:', chartResult.config.data);
        console.log('📊 Chart config options:', chartResult.config.options);

        chartInstance = new Chart(ctx, chartResult.config);
        console.log('📊 Chart instance created, type:', chartInstance.config.type);

        // Update data panel with the chart data if available
        if (chartResult.data) {
          renderDataPanel(chartResult.data);
        }

      } catch (error) {
        console.error('Error creating chart:', error);
        container.innerHTML = '<div class="text-center text-muted p-8">Error creating chart: ' + error.message + '</div>';
      }
    }

    // --- Data & Visualization Rendering ---
    function renderDataPanel(data) {
      const container = document.getElementById('data-panel-content');
      const dataToRender = data || (Blockly.CsvImportData ? Blockly.CsvImportData.data : null);
      if (!dataToRender || dataToRender.length === 0) {
        container.innerHTML = `<div class="text-sm text-muted text-center p-4">No data to display.</div>`;
        return;
      }
      const headers = Object.keys(dataToRender[0]);
      let tableHtml = `<table class="min-w-full text-sm"><thead><tr>`;
      headers.forEach(h => { tableHtml += `<th class="px-2 py-2 text-left font-medium text-muted">${h}</th>`; });
      tableHtml += `</tr></thead><tbody class="divide-y divide-border">`;
      dataToRender.slice(0, 100).forEach(row => {
        tableHtml += `<tr>`;
        headers.forEach(h => { tableHtml += `<td class="px-2 py-1 whitespace-nowrap overflow-hidden text-ellipsis">${row[h] || ''}</td>`; });
        tableHtml += `</tr>`;
      });
      tableHtml += `</tbody></table>`;
      container.innerHTML = tableHtml;
    }

    function renderDataVisualization(data, chartConfig = null) {
<<<<<<< HEAD
      console.log('🖼️ renderDataVisualization called with:', { data: !!data, chartConfig });
      const container = document.getElementById('react-chart-container');
      const dataToRender = data || (Blockly.CsvImportData ? Blockly.CsvImportData.data : null);
      if (chartInstance) {
        console.log('🖼️ Destroying existing chart instance');
        chartInstance.destroy();
      }
      if (!dataToRender || dataToRender.length === 0) {
        container.innerHTML = 'Run blocks with data to generate a visualization.';
        return;
      }

      container.innerHTML = '<canvas id="chart-canvas"></canvas>';
      const ctx = document.getElementById('chart-canvas').getContext('2d');

      // Use chart configuration from advanced blocks if provided
      if (chartConfig && chartConfig.chartType) {
        console.log('📊 Using advanced chart configuration:', chartConfig);

        const { labels, datasets } = prepareChartData(dataToRender, chartConfig);
        const options = {
          responsive: true,
          maintainAspectRatio: false,
          scales: { y: { beginAtZero: true } },
          ...chartConfig.options
        };

        chartInstance = new Chart(ctx, {
          type: chartConfig.chartType,
          data: { labels, datasets },
          options: options
        });
      } else {
        // Fallback: basic bar chart when no advanced configuration is provided
        const { labels, datasets } = prepareChartData(dataToRender);
        chartInstance = new Chart(ctx, {
          type: 'bar', // Default to bar chart
          data: { labels, datasets },
          options: { responsive: true, maintainAspectRatio: false, scales: { y: { beginAtZero: true } } }
        });
      }
=======
        console.log('🖼️ renderDataVisualization called with:', { data: !!data, chartConfig });
        const container = document.getElementById('react-chart-container');
        if (!container) {
            console.warn('renderDataVisualization: container not found; aborting to avoid Chart.js errors');
            return;
        }
        const dataToRender = data || (Blockly.CsvImportData ? Blockly.CsvImportData.data : null);
        if (chartInstance) {
            console.log('🖼️ Destroying existing chart instance');
            chartInstance.destroy();
        }
        if (!dataToRender || dataToRender.length === 0) {
            container.innerHTML = 'Run blocks with data to generate a visualization.';
            return;
        }
        
        container.innerHTML = '<canvas id="chart-canvas"></canvas>';
        const ctx = document.getElementById('chart-canvas').getContext('2d');
        
        // Use chart configuration from advanced blocks if provided
        if (chartConfig && chartConfig.chartType) {
            console.log('📊 Using advanced chart configuration:', chartConfig);
            
            const { labels, datasets } = prepareChartData(dataToRender, chartConfig);
            const options = {
                responsive: true,
                maintainAspectRatio: false,
                scales: { y: { beginAtZero: true } },
                ...chartConfig.options
            };
            
            chartInstance = new Chart(ctx, {
                type: chartConfig.chartType,
                data: { labels, datasets },
                options: options
            });
        } else {
            // Fallback: basic bar chart when no advanced configuration is provided
            const { labels, datasets } = prepareChartData(dataToRender);
            chartInstance = new Chart(ctx, {
                type: 'bar', // Default to bar chart
                data: { labels, datasets },
                options: { responsive: true, maintainAspectRatio: false, scales: { y: { beginAtZero: true } } }
            });
        }
>>>>>>> edba1edf
    }

    function prepareChartData(data, chartConfig = null) {
      if (!data || data.length === 0) return { labels: [], datasets: [] };
      const headers = Object.keys(data[0]);

      // Use configuration from advanced blocks if provided
      if (chartConfig && (chartConfig.xColumn || chartConfig.yColumn)) {
        const labelColumn = chartConfig.xColumn || headers[0];
        const dataColumns = chartConfig.yColumn ? [chartConfig.yColumn] :
          headers.filter(h => h !== labelColumn && !isNaN(parseFloat(data[0][h])));

        const labels = data.map(row => row[labelColumn]);
        const datasets = dataColumns.map((col, index) => {
          const colors = ['#3B82F6', '#10B981', '#F59E0B', '#EC4899', '#8B5CF6'];
          return {
            label: col,
            data: data.map(row => parseFloat(row[col]) || 0),
            backgroundColor: colors[index % colors.length] + '80',
            borderColor: colors[index % colors.length],
            borderWidth: 1
          };
        });
        return { labels, datasets };
      }

      // Standard auto-detection for basic blocks
      let labelColumn = headers.find(h => isNaN(parseFloat(data[0][h]))) || headers[0];
      let dataColumns = headers.filter(h => h !== labelColumn && !isNaN(parseFloat(data[0][h])));
      if (dataColumns.length === 0 && headers.length > 1) dataColumns.push(headers[1]);

      const labels = data.map(row => row[labelColumn]);
      const datasets = dataColumns.map((col, index) => {
        const colors = ['#3B82F6', '#10B981', '#F59E0B', '#EC4899', '#8B5CF6'];
        return {
          label: col,
          data: data.map(row => parseFloat(row[col]) || 0),
          backgroundColor: colors[index % colors.length] + '80',
          borderColor: colors[index % colors.length],
          borderWidth: 1
        }
      });
      return { labels, datasets };
    }

    // --- Panel Resizing Logic ---
    let blocksPanelWidth = 320;
    let dataPanelWidth = 360;

    function initializeResizing() {
      const resizerLeft = document.getElementById('resizer-left');
      const resizerRight = document.getElementById('resizer-right');

      function makeResizable(resizer) {
        resizer.addEventListener('mousedown', (e) => {
          e.preventDefault();
          let isDragging = true;
          resizer.classList.add('is-dragging');
          document.body.style.cursor = 'col-resize';

          const onMouseMove = (moveEvent) => {
            if (!isDragging) return;

            const rect = mainGrid.getBoundingClientRect();
            const isDataPanelClosed = mainGrid.classList.contains('data-closed');

            if (resizer === resizerLeft) {
              blocksPanelWidth = Math.max(250, moveEvent.clientX - rect.left);
            } else if (!isDataPanelClosed) {
              dataPanelWidth = Math.max(250, rect.right - moveEvent.clientX);
            }

            const currentDataWidth = isDataPanelClosed ? 0 : dataPanelWidth;
            mainGrid.style.gridTemplateColumns = `${blocksPanelWidth}px 8px 1fr 8px ${currentDataWidth}px`;

            window.dispatchEvent(new Event('resize'));
          };

          const onMouseUp = () => {
            isDragging = false;
            resizer.classList.remove('is-dragging');
            document.body.style.cursor = '';
            document.removeEventListener('mousemove', onMouseMove);
            document.removeEventListener('mouseup', onMouseUp);
          };
          document.addEventListener('mousemove', onMouseMove);
          document.addEventListener('mouseup', onMouseUp);
        });
      }
      makeResizable(resizerLeft);
      makeResizable(resizerRight);
    }

    // --- App Initialization ---
    function initializeApp() {
<<<<<<< HEAD
      // Set up breadcrumb navigation
      const urlParams = new URLSearchParams(window.location.search);
      const projectId = urlParams.get('id');
      const role = urlParams.get('role');
=======
        if (window.__apparentlyAR_init_done) {
          return; // prevent double init and duplicate listeners
        }
        window.__apparentlyAR_init_done = true;
        // Set up breadcrumb navigation
        const urlParams = new URLSearchParams(window.location.search);
        const projectId = urlParams.get('id');
        const role = urlParams.get('role');
        
        // Set dashboard link based on role
        const breadcrumbDashboardLink = document.getElementById('breadcrumb-dashboard-link');
        const breadcrumbProjectLink = document.getElementById('breadcrumb-project-link');
        const headerLink = document.getElementById('header-dashboard-link');
        
        if (breadcrumbDashboardLink) {
            const dashboardUrl = role === 'student' ? 'student-dashboard.html' : 'teacher-dashboard.html';
            breadcrumbDashboardLink.href = dashboardUrl;
        }
        
        if (breadcrumbProjectLink && projectId) {
            // Navigate to the view-project page for this specific project
            breadcrumbProjectLink.href = `view-project.html?id=${projectId}${role ? '&role=' + role : ''}`;
        }
        
        if (headerLink) {
            const headerDashboardUrl = role === 'student' ? 'student-dashboard.html' : 'teacher-dashboard.html';
            headerLink.href = headerDashboardUrl;
        }
>>>>>>> edba1edf

      // Set dashboard link based on role
      const breadcrumbDashboardLink = document.getElementById('breadcrumb-dashboard-link');
      const breadcrumbProjectLink = document.getElementById('breadcrumb-project-link');
      const headerLink = document.getElementById('header-dashboard-link');

<<<<<<< HEAD
      if (breadcrumbDashboardLink) {
        const dashboardUrl = role === 'student' ? 'student-dashboard.html' : 'teacher-dashboard.html';
        breadcrumbDashboardLink.href = dashboardUrl;
      }
=======
        window.addEventListener('csvDataChanged', (e) => {
            document.getElementById('csv-filename').textContent = e.detail.filename || 'No file loaded';
            renderDataPanel();
            if (window.BlocklyAutofill) window.BlocklyAutofill.updateAllBlocksWithAutofill();
        });
        
        // Listen for chart generation from visualization blocks and persist for AR handoff
        if (!window.__chartGeneratedHandlerInstalled) {
        window.addEventListener('chartGenerated', async (e) => {
          console.log('🎨 Chart generated event received:', e?.detail);
          const d = e?.detail ?? {};
        
          // Keep previous behavior: only proceed when we have a valid config
          if (d && d.config) {
            try {
              const cfg  = d.config || {};
              // Prefer event payload first, then fall back to cfg
              const opts = d.options || cfg.options || {};

              // Persist the exact dataset used so AR can pick up the latest CSV
              try {
                const dataToPersist = (Array.isArray(d?.data) ? d.data :
                  (window.Blockly?.CsvImportData?.data && Array.isArray(window.Blockly.CsvImportData.data)
                    ? window.Blockly.CsvImportData.data : null));
                if (dataToPersist && dataToPersist.length) {
                  if (window.Blockly && window.Blockly.CsvImportData) {
                    window.Blockly.CsvImportData.data = dataToPersist;
                  }
                  if (window.BlocklyPersistCsv) {
                    const res = await window.BlocklyPersistCsv(dataToPersist);
                    if (res?.path && window.Blockly?.CsvImportData) {
                      window.Blockly.CsvImportData.savedPath = res.path;
                    }
                  } else if (window.AppApi?.saveCsv) {
                    const fallback = (window.Blockly?.CsvImportData?.filename) || 'transformed.csv';
                    const res = await window.AppApi.saveCsv(dataToPersist, fallback, true);
                    if (res?.path && window.Blockly?.CsvImportData) {
                      window.Blockly.CsvImportData.savedPath = res.path;
                    }
                  }
                }
              } catch (persistErr) {
                console.warn('Failed to persist dataset for AR (non-fatal):', persistErr);
              }

              const json = {
                chartType: d.chartType || cfg.type || cfg.chartType || null,
                options:   opts,
                xColumn:   d.xColumn || opts.xColumn || cfg.xColumn || null,
                yColumn:   d.yColumn || opts.yColumn || cfg.yColumn || null,
                filename:
                  (window.Blockly && window.Blockly.CsvImportData && window.Blockly.CsvImportData.filename) || null,
                savedPath:
                  (window.Blockly && window.Blockly.CsvImportData && window.Blockly.CsvImportData.savedPath) || null,
                savedAt:   Date.now(),
              };

              localStorage.setItem('ar_last_visualization', JSON.stringify(json));
              // Mark the moment a chart was just generated to suppress fallback rendering
              window.__lastChartGeneratedAt = Date.now();
            } catch (err) {
              console.warn('Failed to store last visualization for AR:', err);
            }

            // Only render when payload is complete
            renderAdvancedChart(d);
          }
        });
        window.__chartGeneratedHandlerInstalled = true;
        }

>>>>>>> edba1edf

      if (breadcrumbProjectLink && projectId) {
        // Navigate to the view-project page for this specific project
        breadcrumbProjectLink.href = `view-project.html?id=${projectId}${role ? '&role=' + role : ''}`;
      }

      if (headerLink) {
        const headerDashboardUrl = role === 'student' ? 'student-dashboard.html' : 'teacher-dashboard.html';
        headerLink.href = headerDashboardUrl;
      }

      // Chart generation is now handled solely by Blockly visualization blocks

      window.addEventListener('csvDataChanged', (e) => {
        document.getElementById('csv-filename').textContent = e.detail.filename || 'No file loaded';
        renderDataPanel();
        if (window.BlocklyAutofill) window.BlocklyAutofill.updateAllBlocksWithAutofill();
      });

      // Listen for chart generation from visualization blocks
      window.addEventListener('chartGenerated', (e) => {
        console.log('📊 Chart generated event received:', e.detail);
        if (e.detail && e.detail.config) {
          renderAdvancedChart(e.detail);
        }
      });

      workspace.addChangeListener((event) => {
        // Fix for toolbox not closing
        if (event.type === Blockly.Events.BLOCK_DRAG && !event.isStart || event.type === Blockly.Events.SELECTED) {
          if (workspace.getToolbox() && workspace.getToolbox().getFlyout()) {
            workspace.getToolbox().getFlyout().hide();
          }
        }
      });

      window.addEventListener('resize', () => {
        if (workspace) Blockly.svgResize(workspace);
        if (chartInstance) chartInstance.resize();
        updateToggleButtonPosition();
      });

      // Open latest saved CSV in a new tab
      const downloadBtn = document.getElementById('download-csv-btn');
      if (downloadBtn) {
        downloadBtn.addEventListener('click', async () => {
          try {
            const savedPath = (window.Blockly && window.Blockly.CsvImportData && window.Blockly.CsvImportData.savedPath) || null;
            const fallbackName = (window.Blockly && window.Blockly.CsvImportData && window.Blockly.CsvImportData.filename) || 'transformed.csv';
            const sanitized = fallbackName.replace(/[^\w\-.]/g, '_').toLowerCase();
            const expectedPath = `/uploads/${sanitized.endsWith('.csv') ? sanitized : sanitized + '.csv'}`;
            const url = savedPath || expectedPath;
            window.open(url, '_blank');
          } catch (_e) {
            // Ignore
          }
        });
      }

      initializeResizing();
      updateToggleButtonPosition();

      if (!openTourAtParamIfAny() && shouldShowHelpOnLoad()) {
        setTimeout(() => openHelpModal(), 300);
      }
    }
<<<<<<< HEAD

    document.addEventListener('DOMContentLoaded', initializeApp);
=======
    
    // initializeApp is triggered after header.html is loaded above
>>>>>>> edba1edf
  </script>
</body>

</html><|MERGE_RESOLUTION|>--- conflicted
+++ resolved
@@ -1224,49 +1224,6 @@
     }
 
     function renderDataVisualization(data, chartConfig = null) {
-<<<<<<< HEAD
-      console.log('🖼️ renderDataVisualization called with:', { data: !!data, chartConfig });
-      const container = document.getElementById('react-chart-container');
-      const dataToRender = data || (Blockly.CsvImportData ? Blockly.CsvImportData.data : null);
-      if (chartInstance) {
-        console.log('🖼️ Destroying existing chart instance');
-        chartInstance.destroy();
-      }
-      if (!dataToRender || dataToRender.length === 0) {
-        container.innerHTML = 'Run blocks with data to generate a visualization.';
-        return;
-      }
-
-      container.innerHTML = '<canvas id="chart-canvas"></canvas>';
-      const ctx = document.getElementById('chart-canvas').getContext('2d');
-
-      // Use chart configuration from advanced blocks if provided
-      if (chartConfig && chartConfig.chartType) {
-        console.log('📊 Using advanced chart configuration:', chartConfig);
-
-        const { labels, datasets } = prepareChartData(dataToRender, chartConfig);
-        const options = {
-          responsive: true,
-          maintainAspectRatio: false,
-          scales: { y: { beginAtZero: true } },
-          ...chartConfig.options
-        };
-
-        chartInstance = new Chart(ctx, {
-          type: chartConfig.chartType,
-          data: { labels, datasets },
-          options: options
-        });
-      } else {
-        // Fallback: basic bar chart when no advanced configuration is provided
-        const { labels, datasets } = prepareChartData(dataToRender);
-        chartInstance = new Chart(ctx, {
-          type: 'bar', // Default to bar chart
-          data: { labels, datasets },
-          options: { responsive: true, maintainAspectRatio: false, scales: { y: { beginAtZero: true } } }
-        });
-      }
-=======
         console.log('🖼️ renderDataVisualization called with:', { data: !!data, chartConfig });
         const container = document.getElementById('react-chart-container');
         if (!container) {
@@ -1312,7 +1269,6 @@
                 options: { responsive: true, maintainAspectRatio: false, scales: { y: { beginAtZero: true } } }
             });
         }
->>>>>>> edba1edf
     }
 
     function prepareChartData(data, chartConfig = null) {
@@ -1408,12 +1364,6 @@
 
     // --- App Initialization ---
     function initializeApp() {
-<<<<<<< HEAD
-      // Set up breadcrumb navigation
-      const urlParams = new URLSearchParams(window.location.search);
-      const projectId = urlParams.get('id');
-      const role = urlParams.get('role');
-=======
         if (window.__apparentlyAR_init_done) {
           return; // prevent double init and duplicate listeners
         }
@@ -1442,19 +1392,12 @@
             const headerDashboardUrl = role === 'student' ? 'student-dashboard.html' : 'teacher-dashboard.html';
             headerLink.href = headerDashboardUrl;
         }
->>>>>>> edba1edf
 
       // Set dashboard link based on role
       const breadcrumbDashboardLink = document.getElementById('breadcrumb-dashboard-link');
       const breadcrumbProjectLink = document.getElementById('breadcrumb-project-link');
       const headerLink = document.getElementById('header-dashboard-link');
 
-<<<<<<< HEAD
-      if (breadcrumbDashboardLink) {
-        const dashboardUrl = role === 'student' ? 'student-dashboard.html' : 'teacher-dashboard.html';
-        breadcrumbDashboardLink.href = dashboardUrl;
-      }
-=======
         window.addEventListener('csvDataChanged', (e) => {
             document.getElementById('csv-filename').textContent = e.detail.filename || 'No file loaded';
             renderDataPanel();
@@ -1526,7 +1469,6 @@
         window.__chartGeneratedHandlerInstalled = true;
         }
 
->>>>>>> edba1edf
 
       if (breadcrumbProjectLink && projectId) {
         // Navigate to the view-project page for this specific project
@@ -1593,13 +1535,8 @@
         setTimeout(() => openHelpModal(), 300);
       }
     }
-<<<<<<< HEAD
-
-    document.addEventListener('DOMContentLoaded', initializeApp);
-=======
     
     // initializeApp is triggered after header.html is loaded above
->>>>>>> edba1edf
   </script>
 </body>
 
