--- conflicted
+++ resolved
@@ -51,12 +51,7 @@
         <form onsubmit="saveProject(event)">
             <div class="mb-6">
                 <label for="projectName" class="block text-xl font-medium mt-8 mb-4">Project Name</label>
-                <input type="text" id="projectName" name="projectName" placeholder="Enter project title..."
-<<<<<<< HEAD
-                    class="w-full p-3 rounded bg-gray-800 text-white border border-gray-700" required>
-=======
-                    class="block w-full bg-white border border-gray-300 rounded-md p-4 text-sm placeholder-gray-300 focus:outline-none focus:ring-indigo-500 focus:border-indigo-500">
->>>>>>> acffcae4
+                <input type="text" id="projectName" name="projectName" placeholder="Enter project title..." class="block w-full bg-white border border-gray-300 rounded-md p-4 text-sm placeholder-gray-300 focus:outline-none focus:ring-indigo-500 focus:border-indigo-500">
             </div>
 
             <div class="mb-6">
@@ -81,16 +76,11 @@
                     </div>
                 </div>
             </div>
-
-<<<<<<< HEAD
-            <button type="submit" class="w-full bg-gray-500 text-white px-4 py-2 rounded">Save Project</button>
-=======
             <div class="pt-5 text-right">
                 <button type="submit" class="inline-flex justify-center py-2 px-6 border border-transparent shadow-sm text-base font-medium rounded-md text-white bg-blue-500 hover:bg-blue-600 focus:outline-none focus:ring-2 focus:ring-offset-2 focus:ring-blue-500">
                     Save
                 </button>
             </div>
->>>>>>> acffcae4
         </form>
 
         <script>
